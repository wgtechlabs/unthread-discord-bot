---
name: Test

on:
  push:
    branches: [dev]
    paths:
      - 'src/**'
      - 'package.json'
      - 'pnpm-lock.yaml'
      - '.npmrc'
      - 'tsconfig.json'
      - 'vitest.config.ts'
      - '.github/workflows/test.yml'
  pull_request:
    branches: [dev]
    paths:
      - 'src/**'
      - 'package.json'
      - 'pnpm-lock.yaml'
      - '.npmrc'
      - 'tsconfig.json'
      - 'vitest.config.ts'
      - '.github/workflows/test.yml'

env:
  NODE_VERSION: '22'

jobs:
  testing:
    name: Testing
    runs-on: ubuntu-latest

    steps:
      - name: Checkout code
        uses: actions/checkout@v4

      - name: Setup pnpm
        uses: pnpm/action-setup@v4
        with:
          version: 9

      - name: Setup Node.js
        uses: actions/setup-node@v4
        with:
          node-version: ${{ env.NODE_VERSION }}
          cache: 'pnpm'

      - name: Install dependencies
        run: pnpm install --frozen-lockfile

      - name: Run linter
        run: pnpm lint

      - name: Run type checking
        run: pnpm build

      - name: Run tests (fast feedback)
<<<<<<< HEAD
        run: pnpm test
=======
        run: yarn test
>>>>>>> d6135ed4

      - name: Run tests with coverage (detailed analysis)
        run: pnpm test:coverage
        if: success()

      - name: Upload coverage to Codecov
        uses: codecov/codecov-action@v5
        with:
          files: ./coverage/lcov.info
          flags: unittests
          name: discord-bot-coverage
          fail_ci_if_error: false
          verbose: true
        env:
          CODECOV_TOKEN: ${{ secrets.CODECOV_TOKEN }}

      - name: Upload coverage artifacts
        uses: actions/upload-artifact@v4
        if: always()
        with:
          name: coverage-report
          path: |
            coverage/
            !coverage/tmp/
          retention-days: 7

      - name: Check test results
        if: always()
        id: check-test-results
        run: echo "found=$(test -f coverage/test-results.json && echo 'true' || echo 'false')" >> $GITHUB_OUTPUT

      - name: Upload test results
        uses: actions/upload-artifact@v4
        if: always() && steps.check-test-results.outputs.found == 'true'
        with:
          name: test-results
          path: coverage/test-results.json
          retention-days: 7

      - name: Test summary
        if: always()
        run: |
          echo "## 🧪 Test Results Summary" >> $GITHUB_STEP_SUMMARY
          echo "" >> $GITHUB_STEP_SUMMARY
          
          # Check if tests passed by looking for test results
          if [ -f coverage/test-results.json ] || [ -d coverage ]; then
            echo "**✅ Tests completed successfully!**" >> $GITHUB_STEP_SUMMARY
            echo "" >> $GITHUB_STEP_SUMMARY
            
            # Check if coverage was collected
            if [ -f coverage/lcov.info ]; then
              echo "**✅ Coverage analysis completed!**" >> $GITHUB_STEP_SUMMARY
              echo "📊 **Coverage Report**: Available in artifacts and Codecov" >> $GITHUB_STEP_SUMMARY
            else
              echo "**⚠️ Coverage analysis skipped** (tests failed or coverage collection issue)" >> $GITHUB_STEP_SUMMARY
            fi
            
            echo "📋 **Test Results**: Available in uploaded artifacts" >> $GITHUB_STEP_SUMMARY
          else
            echo "**❌ Tests failed!**" >> $GITHUB_STEP_SUMMARY
            echo "Coverage analysis was skipped due to test failures." >> $GITHUB_STEP_SUMMARY
          fi
          
          echo "" >> $GITHUB_STEP_SUMMARY
          echo "### 🔄 Two-Stage Testing Process:" >> $GITHUB_STEP_SUMMARY
          echo "1. **Fast Test Execution** - Quick feedback on test results" >> $GITHUB_STEP_SUMMARY
          echo "2. **Coverage Analysis** - Detailed coverage collection (only if tests pass)" >> $GITHUB_STEP_SUMMARY
          echo "" >> $GITHUB_STEP_SUMMARY
          echo "### 📁 Artifacts Generated:" >> $GITHUB_STEP_SUMMARY
          echo "- \`coverage-report\`: HTML coverage report and LCOV data" >> $GITHUB_STEP_SUMMARY
          echo "- \`test-results\`: JSON test results for analysis" >> $GITHUB_STEP_SUMMARY<|MERGE_RESOLUTION|>--- conflicted
+++ resolved
@@ -56,11 +56,7 @@
         run: pnpm build
 
       - name: Run tests (fast feedback)
-<<<<<<< HEAD
-        run: pnpm test
-=======
         run: yarn test
->>>>>>> d6135ed4
 
       - name: Run tests with coverage (detailed analysis)
         run: pnpm test:coverage
