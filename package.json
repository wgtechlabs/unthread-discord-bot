{
  "name": "unthread-discord-bot",
  "description": "A simple official discord bot integration for unthread.io ticketing system.",
  "version": "1.0.0-rc1",
  "private": true,
  "main": "dist/index.js",
  "scripts": {
<<<<<<< HEAD
    "build": "yarn tsc",
    "start": "node dist/index.js",
    "start:fresh": "yarn build && node dist/index.js",
    "dev": "ts-node src/index.ts",
    "dev:watch": "nodemon --exec ts-node src/index.ts",
    "deploycommand": "yarn build && node dist/deploy_commands.js",
    "deploycommand:dev": "ts-node src/deploy_commands.ts",
=======
    "build": ".yarn/sdks/typescript/bin/tsc",
    "start": "yarn build && yarn node dist/index.js",
    "dev": "nodemon --exec ts-node src/index.ts",
    "deploycommand": "yarn build && yarn node dist/deploy_commands.js",
>>>>>>> a1c8c8e5
    "lint": "eslint src/**/*.ts",
    "lint:fix": "eslint src/**/*.ts --fix"
  },
  "keywords": [],
  "author": "Waren Gonzaga <opensource@warengonzaga.com> (https://warengonzaga.com)",
  "contributors": [
    "WG Tech Labs <opensource@wgtechlabs.com> (https://wgtechlabs.com)"
  ],
  "license": "AGPL-3.0",
  "repository": {
    "type": "git",
    "url": "git+https://github.com/wgtechlabs/unthread-discord-bot.git"
  },
  "bugs": {
    "url": "https://github.com/wgtechlabs/unthread-discord-bot/issues"
  },
  "engines": {
    "node": ">=18.16.0"
  },
  "packageManager": "yarn@4.9.2",
  "dependencies": {
    "@keyv/redis": "^4.4.0",
    "@wgtechlabs/log-engine": "2.2.0",
    "cacheable": "^1.10.0",
    "discord.js": "^14.20.0",
    "dotenv": "^16.5.0",
    "express": "^4.21.2",
    "keyv": "^5.3.4"
  },
  "devDependencies": {
    "@types/express": "^5.0.3",
    "@types/node": "^24.3.0",
    "@typescript-eslint/eslint-plugin": "^8.40.0",
    "@typescript-eslint/parser": "^8.40.0",
    "eslint": "^9.33.0",
    "eslint-plugin-security": "^3.0.1",
    "nodemon": "^3.1.9",
    "ts-node": "^10.9.2",
    "typescript": "^5.9.2"
  }
}<|MERGE_RESOLUTION|>--- conflicted
+++ resolved
@@ -5,20 +5,10 @@
   "private": true,
   "main": "dist/index.js",
   "scripts": {
-<<<<<<< HEAD
-    "build": "yarn tsc",
-    "start": "node dist/index.js",
-    "start:fresh": "yarn build && node dist/index.js",
-    "dev": "ts-node src/index.ts",
-    "dev:watch": "nodemon --exec ts-node src/index.ts",
-    "deploycommand": "yarn build && node dist/deploy_commands.js",
-    "deploycommand:dev": "ts-node src/deploy_commands.ts",
-=======
     "build": ".yarn/sdks/typescript/bin/tsc",
     "start": "yarn build && yarn node dist/index.js",
     "dev": "nodemon --exec ts-node src/index.ts",
     "deploycommand": "yarn build && yarn node dist/deploy_commands.js",
->>>>>>> a1c8c8e5
     "lint": "eslint src/**/*.ts",
     "lint:fix": "eslint src/**/*.ts --fix"
   },
