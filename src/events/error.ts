import { Events } from 'discord.js';
import { LogEngine } from '../config/logger';

/**
 * Global Discord.js Error Event Handler
 *
 * This module captures and logs unhandled errors from the Discord.js client.
 * These are typically lower-level errors like network issues, API problems,
 * or WebSocket connection failures that occur outside normal command execution.
 *
 * For debugging:
 * - Check network connectivity issues
 * - Verify Discord API status: https://discordstatus.com/
 * - Examine Discord developer portal for rate limits or token issues
 * - Review bot permissions in problematic servers
 */
export const name = Events.Error;
export const once = false;
export function execute(error: Error): void {
<<<<<<< HEAD
	// Log the error with full stack trace for troubleshooting
	logger.error(`Discord.js Client Error: ${error.stack || error}`);
=======
    // Log the error with full stack trace for troubleshooting
    LogEngine.error(`Discord.js Client Error: ${error.stack || error}`);
>>>>>>> 8a30e4bf
}<|MERGE_RESOLUTION|>--- conflicted
+++ resolved
@@ -17,11 +17,6 @@
 export const name = Events.Error;
 export const once = false;
 export function execute(error: Error): void {
-<<<<<<< HEAD
-	// Log the error with full stack trace for troubleshooting
-	logger.error(`Discord.js Client Error: ${error.stack || error}`);
-=======
     // Log the error with full stack trace for troubleshooting
     LogEngine.error(`Discord.js Client Error: ${error.stack || error}`);
->>>>>>> 8a30e4bf
 }