--- conflicted
+++ resolved
@@ -1,4 +1,3 @@
-<<<<<<< HEAD
 /**
  * Interaction Create Event Handler
  *
@@ -15,9 +14,6 @@
  */
 
 import { Events, MessageFlags, Interaction, CommandInteraction, ModalSubmitInteraction } from 'discord.js';
-=======
-import { Events, MessageFlags, Interaction, CommandInteraction, ModalSubmitInteraction, EmbedBuilder } from 'discord.js';
->>>>>>> a1c8c8e5
 import { createTicket, bindTicketWithThread } from '../services/unthread';
 import { LogEngine } from '../config/logger';
 import { setKey } from '../utils/memory';
