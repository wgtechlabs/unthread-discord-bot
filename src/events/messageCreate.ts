--- conflicted
+++ resolved
@@ -1,16 +1,8 @@
-<<<<<<< HEAD
-import { Events, Message } from 'discord.js';
-import { version } from '../../package.json';
-import { sendMessageToUnthread, getTicketByDiscordThreadId, getCustomerById } from '../services/unthread';
-import { isValidatedForumChannel } from '../utils/channelUtils';
-import * as logger from '../utils/logger';
-=======
 import { Events, Message } from "discord.js";
 import { version } from "../../package.json";
 import { sendMessageToUnthread, getTicketByDiscordThreadId, getCustomerById } from "../services/unthread";
 import { isValidatedForumChannel } from "../utils/channelUtils";
 import { LogEngine } from "../config/logger";
->>>>>>> 8a30e4bf
 
 /**
  * Message Creation Event Handler
@@ -64,39 +56,16 @@
 			const isValidForum = await isValidatedForumChannel(message.channel.parentId || '');
 			const isForumPost = isValidForum && message.id === message.channel.id;
 
-<<<<<<< HEAD
-			if (isForumPost) {
-				logger.debug(`Skipping forum post ID ${message.id} that created thread ${message.channel.id}`);
-				return;
-			}
-=======
       if (isForumPost) {
         LogEngine.debug(`Skipping forum post ID ${message.id} that created thread ${message.channel.id}`);
         return;
       }
->>>>>>> 8a30e4bf
 
 			// Retrieve the ticket mapping by Discord thread ID
 			const ticketMapping = await getTicketByDiscordThreadId(message.channel.id);
 			if (ticketMapping) {
 				let messageToSend = message.content;
 
-<<<<<<< HEAD
-				// Handle quoted/referenced message for better context preservation
-				if (message.reference && message.reference.messageId) {
-					let quotedMessage: string;
-					try {
-						const referenced = await message.channel.messages.fetch(message.reference.messageId);
-						quotedMessage = `> ${referenced.content}`;
-						messageToSend = `${quotedMessage}\n\n${message.content}`;
-						logger.debug(`Added quote context from message ${message.reference.messageId}`);
-					}
-					catch (err) {
-						logger.error('Error fetching the referenced message:', err);
-						// Continue with original message if quote retrieval fails
-					}
-				}
-=======
         // Handle quoted/referenced message for better context preservation
         if (message.reference && message.reference.messageId) {
           let quotedMessage: string;
@@ -110,7 +79,6 @@
             // Continue with original message if quote retrieval fails
           }
         }
->>>>>>> 8a30e4bf
 
 				// Process and format attachments into markdown links
 				if (message.attachments.size > 0) {
@@ -126,25 +94,6 @@
 							return `[${type}_${index + 1}](${attachment.url})`;
 						});
 
-<<<<<<< HEAD
-						// Add attachments list to the message with separator characters
-						messageToSend = messageToSend || '';
-						messageToSend += `\n\nAttachments: ${attachmentLinks.join(' | ')}`;
-						logger.debug(`Added ${attachments.length} attachments to message`);
-					}
-				}
-
-				// Retrieve or create customer email for Unthread ticket association
-				const customer = await getCustomerById(message.author.id);
-				const email = customer?.email || `${message.author.username}@discord.user`;
-
-				logger.debug(`Forwarding message to Unthread ticket ${ticketMapping.unthreadTicketId}`, {
-					threadId: message.channel.id,
-					authorId: message.author.id,
-					hasAttachments: message.attachments.size > 0,
-					messageLength: messageToSend.length,
-				});
-=======
             // Add attachments list to the message with separator characters
             messageToSend = messageToSend || '';
             messageToSend += `\n\nAttachments: ${attachmentLinks.join(' | ')}`;
@@ -179,26 +128,6 @@
       // Consider adding error notification to the thread in production environments
     }
   }
->>>>>>> 8a30e4bf
-
-				// Forward the message to Unthread's API
-				const response = await sendMessageToUnthread(
-					ticketMapping.unthreadTicketId,
-					message.author,
-					messageToSend,
-					email,
-				);
-				logger.info(`Forwarded message to Unthread for ticket ${ticketMapping.unthreadTicketId}`, response);
-			}
-			else {
-				logger.debug(`Message in thread ${message.channel.id} has no Unthread ticket mapping, skipping`);
-			}
-		}
-		catch (error) {
-			logger.error('Error sending message to Unthread:', error);
-			// Consider adding error notification to the thread in production environments
-		}
-	}
 
 	// Process legacy commands (prefix-based)
 	await handleLegacyCommands(message);
@@ -225,20 +154,6 @@
  * 3. Ensure the package.json version is correctly defined
  */
 async function handleLegacyCommands(message: Message): Promise<void> {
-<<<<<<< HEAD
-	// Check ping - useful for verifying bot responsiveness and connection quality
-	if (message.content === '!!ping') {
-		const latency = Date.now() - message.createdTimestamp;
-		await message.reply(`Latency is ${latency}ms.`);
-		logger.info(`Responded to ping command with latency ${latency}ms`);
-	}
-
-	// Check version - helps track which bot version is running in production
-	if (message.content === '!!version') {
-		await message.reply(`Version: ${version}`);
-		logger.info(`Responded to version command with version ${version}`);
-	}
-=======
   // Check ping - useful for verifying bot responsiveness and connection quality
   if (message.content === "!!ping") {
     const latency = Date.now() - message.createdTimestamp;
@@ -251,5 +166,4 @@
     await message.reply(`Version: ${version}`);
     LogEngine.info(`Responded to version command with version ${version}`);
   }
->>>>>>> 8a30e4bf
 }