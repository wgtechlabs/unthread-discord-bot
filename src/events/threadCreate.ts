/**
 * Thread Creation Event Handler
 * Converts new forum posts in validated forum channels to Unthread support tickets.
 *
 * Now includes		// Notify users in the thread that a ticket has been created.
		const ticketEmbed = new EmbedBuilder()
			.setColor(0xFF5241)
			.setTitle(`🎫 Support Ticket #${ticket.friendlyId}`)
			.setDescription(`**${title}**\n\n${content}`)
			.addFields(
				{ name: '🔄 Next Steps', value: 'Our support team will respond here shortly. Please monitor this thread for updates.', inline: false },
			)
			.setFooter({ text: `Unthread Discord Bot v${version}` })
			.setTimestamp();e validation to ensure only actual forum channels
 * are processed, preventing conflicts with text channels accidentally added
 * to FORUM_CHANNEL_IDS.
 */
import { Events, EmbedBuilder, PermissionFlagsBits, ThreadChannel, Message } from 'discord.js';
import { createTicket, bindTicketWithThread } from '../services/unthread';
import { withRetry } from '../utils/retry';
import { LogEngine } from '../config/logger';
import { getOrCreateCustomer } from '../utils/customerUtils';
import { isValidatedForumChannel } from '../utils/channelUtils';
import { version } from '../../package.json';

export const name = Events.ThreadCreate;

export async function execute(thread: ThreadChannel): Promise<void> {
	try {
		// Ignore threads created in channels that are not validated forum channels.
		const isValidForum = await isValidatedForumChannel(thread.parentId || '');
		if (!isValidForum) return;
	}
	catch (error: unknown) {
		const errorMessage = error instanceof Error ? error.message : String(error);
		LogEngine.error('Error validating forum channel:', errorMessage);
		LogEngine.error(`Thread: "${thread.name}" (${thread.id}) in Guild: ${thread.guild.name} (${thread.guild.id})`);
		LogEngine.error('Skipping thread processing due to validation error');
		return;
	}

	LogEngine.info(`New forum post detected in monitored channel: ${thread.name}`);

	// Check bot permissions before proceeding with any Discord actions
	const botMember = thread.guild.members.me;
	if (!botMember) {
		LogEngine.error('Bot member not found in guild');
		return;
	}

	const requiredPermissions = [
		PermissionFlagsBits.SendMessagesInThreads,
		PermissionFlagsBits.ViewChannel,
		PermissionFlagsBits.ReadMessageHistory,
		PermissionFlagsBits.SendMessages,
	];

	// Check permissions in the parent forum channel
	const parentChannel = thread.parent;
	if (!parentChannel) {
		LogEngine.error('Parent channel not found for thread');
		return;
	}

	const parentPermissions = botMember.permissionsIn(parentChannel);
	if (!parentPermissions.has(requiredPermissions)) {
		const missingPermissions = requiredPermissions.filter(perm => !parentPermissions.has(perm));
		const permissionNames = missingPermissions.map(perm => {
			switch (perm) {
			case PermissionFlagsBits.SendMessagesInThreads: return 'Send Messages in Threads';
			case PermissionFlagsBits.ViewChannel: return 'View Channel';
			case PermissionFlagsBits.ReadMessageHistory: return 'Read Message History';
			case PermissionFlagsBits.SendMessages: return 'Send Messages';
			default: return 'Unknown Permission';
			}
		});

		LogEngine.error(`Cannot create support tickets in forum channel "${parentChannel.name}" (${parentChannel.id})`);
		LogEngine.error(`Missing permissions: ${permissionNames.join(', ')}`);
		LogEngine.error('Action required: Ask a server administrator to grant the bot these permissions in the forum channel.');
		LogEngine.error(`Guild: ${thread.guild.name} (${thread.guild.id})`);
		return;
	}

	// Also check permissions specifically in the thread
	const threadPermissions = botMember.permissionsIn(thread as Parameters<typeof botMember.permissionsIn>[0]);
	const threadRequiredPermissions = [
		PermissionFlagsBits.SendMessagesInThreads,
		PermissionFlagsBits.ViewChannel,
		PermissionFlagsBits.ReadMessageHistory,
	];

	if (!threadPermissions.has(threadRequiredPermissions)) {
		const missingThreadPermissions = threadRequiredPermissions.filter(perm => !threadPermissions.has(perm));
		const threadPermissionNames = missingThreadPermissions.map(perm => {
			switch (perm) {
			case PermissionFlagsBits.SendMessagesInThreads: return 'Send Messages in Threads';
			case PermissionFlagsBits.ViewChannel: return 'View Channel';
			case PermissionFlagsBits.ReadMessageHistory: return 'Read Message History';
			default: return 'Unknown Permission';
			}
		});

		LogEngine.error(`Cannot process forum thread "${thread.name}" (${thread.id})`);
		LogEngine.error(`Missing thread permissions: ${threadPermissionNames.join(', ')}`);
		LogEngine.error('Action required: Ask a server administrator to grant the bot these permissions for forum threads.');
		LogEngine.error(`Guild: ${thread.guild.name} (${thread.guild.id})`);
		return;
	}

	LogEngine.info(`Permission check passed for forum thread "${thread.name}" in channel "${parentChannel.name}"`);

	// Declare in higher scope for error logging access
	let firstMessage: Message | undefined;

	try {
		// Fetch the first message with our retry mechanism
		firstMessage = await withRetry(
			async () => {
				const messages = await thread.messages.fetch({ limit: 1 });
				const message = messages.first();

				if (!message) {
					throw new Error('No message found in thread');
				}

				return message;
			},
			{
				operationName: 'Fetch initial forum post message',
				// Increased from 5 to 12 attempts
				maxAttempts: 12,
				// Increased from 3000 to 10000 (10s)
				baseDelayMs: 10000,
				// This will provide delays of: 10s, 20s, 30s... up to around 2 minutes total
			},
		);

		// Extract details from the forum post.
		const author = firstMessage.author;
		const title = thread.name;
		const content = firstMessage.content;

		// Retrieve or create customer using the new customerUtils module.
		const customer = await getOrCreateCustomer(author, `${author.username}@discord.user`);
		const email = customer.email;

		// Create a support ticket in Unthread using the forum post details.
		const ticket = await createTicket(author, title, content, email);

		// Link the Discord thread with the Unthread ticket for communication.
		await bindTicketWithThread(ticket.id, thread.id);

		// Notify users in the thread that a ticket has been created.
		const ticketEmbed = new EmbedBuilder()
			.setColor(0xFF5241)
			.setTitle(`🎫 Support Ticket #${ticket.friendlyId}`)
			.setDescription(`**${title}**\n\n${content}`)
			.addFields(
<<<<<<< HEAD
				{ name: 'Ticket ID', value: `#${ticket.friendlyId}`, inline: true },
				{ name: 'Status', value: 'Open', inline: true },
				{ name: 'Title', value: title, inline: false },
				{ name: 'Created By', value: author.displayName || author.username, inline: true },
=======
				{ name: '� Next Steps', value: 'Our support team will respond here shortly. Please monitor this thread for updates.', inline: false },
>>>>>>> a1c8c8e5
			)
			.setFooter({ text: `Unthread Discord Bot v${version}` })
			.setTimestamp();

		await thread.send({ embeds: [ticketEmbed] });

		LogEngine.info(`Forum post converted to ticket: #${ticket.friendlyId}`);
	}
	catch (error: unknown) {
		const errorMessage = error instanceof Error ? error.message : String(error);
		if (errorMessage.includes('timeout')) {
			LogEngine.error('Ticket creation is taking longer than expected. Please wait and try again.');
			LogEngine.error(`Thread: "${thread.name}" (${thread.id}) in Guild: ${thread.guild.name} (${thread.guild.id})`);
		}
		else {
			LogEngine.error('An error occurred while creating the ticket:', errorMessage);
			LogEngine.error(`Thread: "${thread.name}" (${thread.id}) in Guild: ${thread.guild.name} (${thread.guild.id})`);
			LogEngine.error(`Author: ${firstMessage?.author?.displayName || firstMessage?.author?.username || 'Unknown'} (${firstMessage?.author?.id || 'Unknown'})`);
		}

		try {
			// Only attempt to send error message if we have the necessary permissions
			const canSendMessages = botMember.permissionsIn(thread as Parameters<typeof botMember.permissionsIn>[0]).has([
				PermissionFlagsBits.SendMessagesInThreads,
				PermissionFlagsBits.ViewChannel,
			]);

			if (canSendMessages) {
				// Notify users in the thread about the error.
				const errorEmbed = new EmbedBuilder()
					.setColor(0xFF0000)
					.setTitle('Error Creating Support Ticket')
					.setDescription('There was an error creating a support ticket from this forum post. A staff member will assist you shortly.')
					.setFooter({ text: `Unthread Discord Bot v${version}` })
					.setTimestamp();

				await thread.send({ embeds: [errorEmbed] });
				LogEngine.info('Sent error notification to user in thread');
			}
			else {
				LogEngine.warn('Cannot send error message to user - missing permissions');
				LogEngine.warn('Users will not be notified of the ticket creation failure');
				LogEngine.warn('Administrator action required: Grant bot "Send Messages in Threads" and "View Channel" permissions');
			}
		}
		catch (sendError: unknown) {
			const sendErrorMessage = sendError instanceof Error ? sendError.message : String(sendError);
			LogEngine.error('Could not send error message to thread:', sendErrorMessage);
			const sendErrorObj = sendError as { code?: number };
			if (sendErrorObj.code === 50001) {
				LogEngine.error('Error Code 50001: Missing Access - Bot lacks permission to send messages in this thread');
				LogEngine.error('Administrator action required: Grant bot "Send Messages in Threads" permission');
			}
			LogEngine.error(`Thread: "${thread.name}" (${thread.id}) in Guild: ${thread.guild.name} (${thread.guild.id})`);
		}
	}
}<|MERGE_RESOLUTION|>--- conflicted
+++ resolved
@@ -157,14 +157,8 @@
 			.setTitle(`🎫 Support Ticket #${ticket.friendlyId}`)
 			.setDescription(`**${title}**\n\n${content}`)
 			.addFields(
-<<<<<<< HEAD
-				{ name: 'Ticket ID', value: `#${ticket.friendlyId}`, inline: true },
 				{ name: 'Status', value: 'Open', inline: true },
-				{ name: 'Title', value: title, inline: false },
-				{ name: 'Created By', value: author.displayName || author.username, inline: true },
-=======
-				{ name: '� Next Steps', value: 'Our support team will respond here shortly. Please monitor this thread for updates.', inline: false },
->>>>>>> a1c8c8e5
+				{ name: '🔁 Next Steps', value: 'Our support team will respond here shortly. Please monitor this thread for updates.', inline: false },
 			)
 			.setFooter({ text: `Unthread Discord Bot v${version}` })
 			.setTimestamp();
