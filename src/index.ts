--- conflicted
+++ resolved
@@ -203,13 +203,8 @@
 			}
 		}
 	}
-<<<<<<< HEAD
-
-	logger.info(`Loaded ${client.commands.size} commands successfully.`);
-=======
 	
 	LogEngine.info(`Loaded ${client.commands.size} commands successfully.`);
->>>>>>> 8a30e4bf
 }
 catch (error) {
 	LogEngine.error('Failed to load commands directory:', error);
@@ -241,25 +236,15 @@
 			else {
 				client.on(event.name, (...args: any[]) => event.execute(...args));
 			}
-<<<<<<< HEAD
-
-			logger.debug(`Loaded event: ${event.name}`);
-=======
 			
 			LogEngine.debug(`Loaded event: ${event.name}`);
->>>>>>> 8a30e4bf
 		}
 		catch (error) {
 			LogEngine.error(`Failed to load event from ${filePath}:`, error);
 		}
 	}
-<<<<<<< HEAD
-
-	logger.info(`Loaded ${eventFiles.length} events successfully.`);
-=======
 	
 	LogEngine.info(`Loaded ${eventFiles.length} events successfully.`);
->>>>>>> 8a30e4bf
 }
 catch (error) {
 	LogEngine.error('Failed to load events directory:', error);
