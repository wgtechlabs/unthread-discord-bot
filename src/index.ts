--- conflicted
+++ resolved
@@ -7,22 +7,20 @@
  *
  * 🏗️ ARCHITECTURE OVERVIEW FOR CONTRIBUTORS:
  * ==========================================
- * This bot follows a modular, queue-based architecture:
+ * This bot follows a modular, Redis-based architecture:
  * 
  * 1. Discord Client: Handles real-time Discord events (messages, interactions)
- * 2. Express Server: Receives webhook events from unthread-webhook-server
- * 3. Redis Queues: Asynchronous processing of webhook events (BullMQ)
- * 4. 3-Layer Storage: PostgreSQL (L3) + Redis (L2) + Memory (L1) via BotsStore
+ * 2. Redis Consumer: Consumes webhook events from Redis queue
+ * 3. 3-Layer Storage: PostgreSQL (L3) + Redis (L2) + Memory (L1) via BotsStore
  * 
  * Data Flow:
- * Discord → Bot → Unthread API → Webhook → Queue → Processing → Discord
+ * Discord → Bot → Unthread API → Webhook Server → Redis Queue → Discord Bot
  *
  * Key Components:
  * - Discord.js Client with required intents and partials
  * - Command and event loader system
-<<<<<<< HEAD
- * - Global client reference for webhook integration
- * - BullMQ queue processor for reliable event handling
+ * - Global client reference for integration
+ * - Redis-based event consumption
  * - BotsStore SDK for unified data persistence
  *
  * 🔧 DEVELOPMENT SETUP:
@@ -32,10 +30,6 @@
  * 3. Run `yarn dev` for development with auto-reload
  * 4. Use `yarn deploycommand` to register slash commands
  * 5. Check logs for connection status and errors
-=======
- * - Global client reference for integration
- * - Redis-based event consumption
->>>>>>> 0e5df10c
  *
  * 🐛 TROUBLESHOOTING:
  * ==================
