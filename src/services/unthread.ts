/**
 * Unthread Service Module
 *
 * This module handles all interaction with the Unthread API for the Discord bot.
 * It manages customer records, ticket creation/retrieval, and webhook event processing.
 * All communication between Discord and Unthread is managed through these functions.
 *
 * 🎯 FOR CONTRIBUTORS:
 * ===================
 * This is the core integration layer with Unthread's API. Understanding this module
 * is crucial for debugging ticket creation, message sync, and webhook processing issues.
 *
 * Key Features:
 * - Customer creation and management
 * - Ticket creation and status updates
 * - Webhook event processing for real-time synchronization
 * - Message forwarding between Discord and Unthread
 * - Thread-to-ticket mapping management
 *
 * 🔄 API INTEGRATION PATTERNS:
 * ===========================
 * - All API calls use fetch() with proper error handling
 * - Automatic retry logic for transient failures
 * - Rate limiting respect via backoff strategies
 * - Comprehensive logging for debugging
 *
 * 🐛 DEBUGGING API ISSUES:
 * =======================
 * - Check UNTHREAD_API_KEY validity and permissions
 * - Monitor rate limiting (429 responses)
 * - Verify webhook signature validation
 * - Review customer/ticket mapping consistency
 * - Check network connectivity to api.unthread.io
 *
 * 🚨 COMMON INTEGRATION ISSUES:
 * ============================
 * - Authentication: API key invalid or expired
 * - Rate limits: Too many requests, implement backoff
 * - Data consistency: Thread-ticket mappings out of sync
 * - Webhook processing: Events not being handled properly
 * - Customer creation: Duplicate emails or invalid data
 *
 * @module services/unthread
 */

import { decodeHtmlEntities } from '../utils/decodeHtmlEntities';
import { BotsStore, ExtendedThreadTicketMapping } from '../sdk/bots-brain/BotsStore';
import { getBotFooter } from '../utils/botUtils';
import { EmbedBuilder, User } from 'discord.js';
import { LogEngine } from '../config/logger';
import { isDuplicateMessage } from '../utils/messageUtils';
import { findDiscordThreadByTicketId, findDiscordThreadByTicketIdWithRetry } from '../utils/threadUtils';
import { getOrCreateCustomer, getCustomerByDiscordId, Customer } from '../utils/customerUtils';
import { UnthreadApiResponse, UnthreadTicket, WebhookPayload, EnhancedWebhookEvent } from '../types/unthread';
import { FileBuffer } from '../types/attachments';
import { getConfig, DEFAULT_CONFIG } from '../config/defaults';
import { AttachmentDetectionService } from './attachmentDetection';

/**
 * ==================== ENVIRONMENT VALIDATION ====================
 * Preflight checks to ensure required environment variables are present
 */

/**
 * Validates critical environment variables required for Unthread service
 *
 * @throws {Error} When required environment variables are missing
 * @example
 * ```typescript
 * import { validateEnvironment } from './services/unthread';
 *
 * // Call during application initialization
 * validateEnvironment();
 * ```
 */
export function validateEnvironment(): void {
	const requiredEnvVars = [
		{ name: 'UNTHREAD_API_KEY', value: process.env.UNTHREAD_API_KEY },
		{ name: 'UNTHREAD_SLACK_CHANNEL_ID', value: process.env.UNTHREAD_SLACK_CHANNEL_ID },
		{ name: 'SLACK_TEAM_ID', value: process.env.SLACK_TEAM_ID },
	];

	const missingVars = requiredEnvVars.filter(envVar => !envVar.value?.trim());

	if (missingVars.length > 0) {
		const missingNames = missingVars.map(v => v.name).join(', ');
		LogEngine.error(`Missing required environment variables: ${missingNames}`);
		LogEngine.error('Please ensure all required environment variables are set before starting the application.');
		throw new Error(`Missing required environment variables: ${missingNames}`);
	}

	LogEngine.info('Unthread environment validation passed - all required variables are set');
}

/**
 * ==================== CUSTOMER MANAGEMENT FUNCTIONS ====================
 * These functions handle creating and retrieving customer records in Unthread
 */

/**
 * Legacy wrapper for customer creation
 *
 * @deprecated Use getOrCreateCustomer from customerUtils directly
 */
export async function saveCustomer(user: User, email: string): Promise<Customer> {
	return await getOrCreateCustomer(user, email);
}

/**
 * Legacy wrapper for customer retrieval
 *
 * @deprecated Use getCustomerByDiscordId from customerUtils directly
 */
export async function getCustomerById(discordId: string): Promise<Customer | null> {
	return await getCustomerByDiscordId(discordId);
}

/**
 * ==================== TICKET MANAGEMENT FUNCTIONS ====================
 * These functions handle ticket creation and mapping between Discord threads and Unthread tickets
 */

/**
 * Creates a new support ticket in Unthread
 *
 * @param user - Discord user object
 * @param title - Ticket title
 * @param issue - Ticket description/content
 * @param email - User's email address
 * @returns Unthread API response with ticket details
 * @throws {Error} When UNTHREAD_API_KEY environment variable is not set
 * @throws {Error} When customer creation fails
 * @throws {Error} When API request fails (4xx/5xx responses)
 * @throws {Error} When ticket response is missing required fields (id, friendlyId)
 */
export async function createTicket(user: User, title: string, issue: string, email: string): Promise<UnthreadTicket> {
	// Enhanced debugging: Initial request context
	LogEngine.info(`Creating ticket for user: ${user.displayName || user.username} (${user.id})`);
	LogEngine.debug(`Env: API_KEY=${process.env.UNTHREAD_API_KEY ? 'SET' : 'NOT_SET'}, SLACK_CHANNEL_ID=${process.env.UNTHREAD_SLACK_CHANNEL_ID ? 'SET' : 'NOT_SET'}`);

	// Get API key (guaranteed to exist due to startup validation)
	const apiKey = process.env.UNTHREAD_API_KEY!;

	const customer = await getOrCreateCustomer(user, email);
	LogEngine.debug(`Customer: ${customer?.unthreadCustomerId || 'unknown'} (${customer?.email || email})`);

	const requestPayload = {
		type: 'slack',
		title: title,
		markdown: `${issue}`,
		status: 'open',
		channelId: process.env.UNTHREAD_SLACK_CHANNEL_ID?.trim(),
		customerId: customer?.unthreadCustomerId,
		onBehalfOf: {
			name: user.displayName || user.username,
			email: email,
		},
	};

	LogEngine.info('POST https://api.unthread.io/api/conversations');
	LogEngine.debug(`Payload: ${JSON.stringify(requestPayload)}`);

	// Setup timeout handling for request resilience
	const abortController = new AbortController();
	const timeoutMs = getConfig('UNTHREAD_HTTP_TIMEOUT_MS', DEFAULT_CONFIG.UNTHREAD_HTTP_TIMEOUT_MS);
	const timeoutId = setTimeout(() => abortController.abort(), timeoutMs);

	try {
		const response = await fetch('https://api.unthread.io/api/conversations', {
			method: 'POST',
			headers: {
				'Content-Type': 'application/json',
				'X-API-KEY': apiKey,
			},
			body: JSON.stringify(requestPayload),
			signal: abortController.signal,
		});

		LogEngine.debug(`Response status: ${response.status}`);

		if (!response.ok) {
			const errorText = await response.text();
			LogEngine.error(`Failed to create ticket: ${response.status} - ${errorText}`);
			throw new Error(`Failed to create ticket: ${response.status}`);
		}

		const data = await response.json();
		LogEngine.info('Ticket created successfully:', data);

		// Validate required fields in response
		if (!data.id) {
			LogEngine.error('Ticket response missing required \'id\' field:', data);
			throw new Error('Ticket was created but response is missing required fields');
		}

		if (!data.friendlyId) {
			LogEngine.error('Ticket response missing required \'friendlyId\' field:', data);
			throw new Error('Ticket was created but friendlyId is missing');
		}

		LogEngine.info(`Created ticket ${data.friendlyId} (${data.id}) for user ${user.displayName || user.username}`);
		return data as UnthreadTicket;
	}
	catch (error: unknown) {
		if (error instanceof Error && error.name === 'AbortError') {
			LogEngine.error(`Request to create ticket timed out after ${timeoutMs}ms`);
			throw new Error('Request to create ticket timed out');
		}
		throw error;
	}
	finally {
		clearTimeout(timeoutId);
	}
}

/**
 * Binds a Discord thread to an Unthread ticket
 *
 * Creates a bidirectional mapping in the cache to enable message forwarding
 * and webhook event routing between the two systems.
 *
 * @param unthreadTicketId - Unthread ticket ID
 * @param discordThreadId - Discord thread ID
 * @throws {Error} When cache operations fail
 */
/**
 * Binds a Discord thread with an Unthread ticket using BotsStore
 *
 * @param unthreadTicketId - Unthread ticket ID
 * @param discordThreadId - Discord thread ID
 * @throws {Error} When storage operations fail
 */
export async function bindTicketWithThread(unthreadTicketId: string, discordThreadId: string): Promise<void> {
	try {
		const botsStore = BotsStore.getInstance();

		const mapping: ExtendedThreadTicketMapping = {
			unthreadTicketId,
			discordThreadId,
			createdAt: new Date().toISOString(),
			status: 'active',
		};

		// Store using BotsStore 3-layer architecture
		await botsStore.storeThreadTicketMapping(mapping);

		LogEngine.info(`Bound Discord thread ${discordThreadId} with Unthread ticket ${unthreadTicketId} using 3-layer storage`);
	}
	catch (error) {
		LogEngine.error('Error binding ticket with thread:', error);
		throw error;
	}
}

/**
 * Retrieves Unthread ticket mapping by Discord thread ID
 *
 * Uses hybrid storage strategy: checks memory cache first (fast),
 * then falls back to persistent storage (3-year retention)
 *
 * @param discordThreadId - Discord thread ID
 * @returns Ticket mapping or null if not found
 */
/**
 * Retrieves the Unthread ticket mapping for a Discord thread using BotsStore
 *
 * @param discordThreadId - Discord thread ID
 * @returns Ticket mapping or null if not found
 */
export async function getTicketByDiscordThreadId(discordThreadId: string): Promise<ExtendedThreadTicketMapping | null> {
	try {
		const botsStore = BotsStore.getInstance();
		const mapping = await botsStore.getThreadTicketMapping(discordThreadId);

		if (mapping) {
			LogEngine.debug(`Found ticket mapping for Discord thread: ${discordThreadId}`);
		}
		else {
			LogEngine.debug(`No ticket mapping found for Discord thread: ${discordThreadId}`);
		}

		return mapping;
	}
	catch (error) {
		LogEngine.error('Error retrieving ticket mapping by Discord thread ID:', error);
		return null;
	}
}

/**
 * Retrieves Discord thread mapping by Unthread ticket ID
 *
 * Uses hybrid storage strategy: checks memory cache first (fast),
 * then falls back to persistent storage (3-year retention)
 *
 * @param unthreadTicketId - Unthread ticket ID
 * @returns Ticket mapping or null if not found
 */
/**
 * Retrieves the Discord thread mapping for an Unthread ticket using BotsStore
 *
 * @param unthreadTicketId - Unthread ticket ID
 * @returns Ticket mapping or null if not found
 */
export async function getTicketByUnthreadTicketId(unthreadTicketId: string): Promise<ExtendedThreadTicketMapping | null> {
	try {
		const botsStore = BotsStore.getInstance();
		const mapping = await botsStore.getMappingByTicketId(unthreadTicketId);

		if (mapping) {
			LogEngine.debug(`Found ticket mapping for Unthread ticket: ${unthreadTicketId}`);
		}
		else {
			LogEngine.debug(`No ticket mapping found for Unthread ticket: ${unthreadTicketId}`);
		}

		return mapping;
	}
	catch (error) {
		LogEngine.error('Error retrieving ticket mapping:', error);
		return null;
	}
}

/**
 * ==================== WEBHOOK EVENT PROCESSING ====================
 * Handles incoming webhook events from Unthread and forwards them to Discord
 */

/**
 * Process incoming webhook events from Unthread
 *
 * Handles different types of webhook events and routes them to appropriate handlers.
 * This function processes events from the Redis queue that were received from Unthread webhooks.
 *
 * @param {WebhookPayload} payload - The webhook event payload
 * @returns {Promise<void>}
 *
 * @example
 * ```typescript
 * await handleWebhookEvent({
 *   type: 'message_created',
 *   data: { conversationId: '123', text: 'Hello', userId: 'user123' }
 * });
 * ```
 */
export async function handleWebhookEvent(payload: WebhookPayload): Promise<void> {
	const { type, data } = payload;

	LogEngine.info(`Processing webhook event: ${type}`);
	LogEngine.debug('Event data:', data);

	try {
		switch (type) {
		case 'message_created':
			await handleMessageCreated(data);
			break;
		case 'conversation_updated':
			await handleStatusUpdated(data);
			break;
		case 'conversation_created':
			LogEngine.debug('Conversation created event received - no action needed for Discord integration');
			break;
		default:
			LogEngine.debug(`Unhandled webhook event type: ${type}`);
		}
	}
	catch (error: unknown) {
		const errorMessage = error instanceof Error ? error.message : 'Unknown error';
		LogEngine.error(`Error processing webhook event ${type}:`, errorMessage);
		throw error;
	}
}

/**
 * Handles message creation webhook events
 *
 * @param {any} data - Webhook event data
 * @returns {Promise<void>}
 */
async function handleMessageCreated(data: any): Promise<void> {
	// Check if message originated from Discord to avoid duplication
	if (data.metadata && data.metadata.source === 'discord') {
		LogEngine.debug('Message originated from Discord, skipping to avoid duplication');
		return;
	}

	/**
	 * Critical: Check if message has a userId.
	 *
	 * In Unthread, webhook events for message creation may originate from either human users or automated sources (such as bots or system integrations).
	 * Messages that lack a `userId` are typically generated by bots, system processes, or automated workflows (e.g., status updates, internal notifications).
	 *
	 * If these bot/system messages were processed as if they were user messages, they could trigger the creation of duplicate tickets or duplicate message forwarding,
	 * since the Discord bot may have already handled the original user action that led to the bot/system message.
	 *
	 * By skipping messages without a `userId`, we ensure that only genuine user-generated messages are processed for ticket creation and message forwarding,
	 * preventing duplicate tickets and unnecessary message loops between Discord and Unthread.
	 */
	if (!data.userId) {
		LogEngine.debug(`Message has no userId (likely from bot/system), skipping to prevent duplication loops. ConversationId: ${data.conversationId || data.id}`);
		return;
	}

	const conversationId = data.conversationId || data.id;
<<<<<<< HEAD
	const messageText = data.text || data.content;

	// Cast to enhanced webhook event for metadata-driven processing
	const webhookEvent: EnhancedWebhookEvent = {
		platform: 'unthread',
		targetPlatform: 'discord',
		type: 'message_created',
		// Default to dashboard
		sourcePlatform: data.sourcePlatform || 'dashboard',
		// Webhook attachment metadata
		attachments: data.attachments,
		data: {
			id: data.id,
			content: data.content,
			text: data.text,
			files: data.files,
			conversationId: conversationId,
			userId: data.userId,
			metadata: data.metadata,
		},
		timestamp: Date.now(),
		eventId: data.id || `msg_${Date.now()}`,
	};

	// Use enhanced attachment detection service for processing decisions
	// 8MB Discord limit
	const maxSizeBytes = 8 * 1024 * 1024;
	const processingDecision = AttachmentDetectionService.getProcessingDecision(webhookEvent, maxSizeBytes);

	LogEngine.info('📋 Attachment processing decision for message', {
		conversationId,
		shouldProcess: processingDecision.shouldProcess,
		reason: processingDecision.reason,
		hasAttachments: processingDecision.hasAttachments,
		hasSupportedImages: processingDecision.hasSupportedImages,
		summary: processingDecision.summary,
		sourcePlatform: webhookEvent.sourcePlatform,
	});

	// Validate metadata consistency if attachments are present
	if (processingDecision.hasAttachments && !AttachmentDetectionService.validateConsistency(webhookEvent)) {
		LogEngine.warn('Attachment metadata inconsistency detected, falling back to legacy processing', {
			conversationId,
			metadataCount: AttachmentDetectionService.getFileCount(webhookEvent),
			actualCount: data.files?.length || 0,
		});
	}

	// Extract legacy attachments array for backward compatibility
	const attachments = data.attachments || [];
=======
	const messageText = data.text;
	// Extract attachments from webhook data - check both files and attachments fields
	const attachments = data.files || data.attachments || [];
>>>>>>> e4bbf38a

	if (!conversationId || (!messageText && attachments.length === 0 && !processingDecision.hasAttachments)) {
		LogEngine.warn('Message created event missing required data (must have text or at least one attachment)');
		return;
	}

	// Detect "file attached" text pattern combined with attachment metadata
	const isFileAttachedNotification = messageText &&
		messageText.trim().toLowerCase() === 'file attached' &&
		processingDecision.hasAttachments;

	if (isFileAttachedNotification) {
		LogEngine.info('📎 Processing file-only message (skipping "File attached" text)', {
			conversationId,
			hasAttachments: processingDecision.hasAttachments,
			attachmentSummary: processingDecision.summary,
			fileOnlyMode: true,
		});
	}

	// Extract timestamp from Slack-formatted message ID for duplicate detection
	const messageId = data.id;
	const slackTimestamp = messageId ? messageId.split('-').pop()?.split('.')[0] : null;

	if (slackTimestamp) {
		// Check if we have any records of a message deleted within a short window
		const currentTime = Date.now();
		// Convert to milliseconds
		const messageTimestamp = parseInt(slackTimestamp) * 1000;

		// Only process if the message isn't too old (prevents processing old messages)
		// Within 10 seconds
		if (currentTime - messageTimestamp < 10000) {
			// Check recent deleted messages in this channel
			const ticketMapping = await getTicketByUnthreadTicketId(conversationId);

			// If we can't find the thread mapping, proceed with sending the message
			if (!ticketMapping) {
				LogEngine.debug(`No Discord thread found for Unthread ticket ${conversationId}, proceeding with message`);
			}
			else {
				const botsStore = BotsStore.getInstance();
				const deletedMessagesKey = `deleted:channel:${ticketMapping.discordThreadId}`;
				const recentlyDeletedMessages = (await botsStore.getBotConfig<Array<Record<string, unknown>>>(deletedMessagesKey)) || [];

				// If there are any recently deleted messages in the last 5 seconds,
				// skip processing to avoid duplicates
				if (recentlyDeletedMessages.length > 0) {
					LogEngine.debug(`Recently deleted messages found for thread ${ticketMapping.discordThreadId}, skipping to avoid duplicates`);
					return;
				}
			}
		}
	}

	try {
		// Use retry-enabled lookup for message_created events to handle race conditions
		const retryOptions = {
			maxAttempts: 3,
			// 10 seconds - reasonable for new ticket creation
			maxRetryWindow: 10000,
			// 1 second base delay
			baseDelayMs: 1000,
		};

		const { discordThread } = await findDiscordThreadByTicketIdWithRetry(
			conversationId,
			retryOptions,
		);

		if (!discordThread) {
			LogEngine.warn(`No Discord thread found for conversation ${conversationId}`);
			return;
		}

		// Handle different processing decisions using the metadata-driven pipeline

		// 1. Handle oversized attachments first
		if (processingDecision.isOversized) {
			await handleOversizedAttachments(webhookEvent, discordThread, maxSizeBytes);
			return;
		}

		// 2. Handle unsupported attachments
		if (processingDecision.hasUnsupported) {
			await handleUnsupportedAttachments(webhookEvent, discordThread);
			return;
		}

		// 3. Process and clean the message content
		const messageContent = messageText ? decodeHtmlEntities(messageText) : '';

		// Fetch recent messages to check for duplicates
		const messages = await discordThread.messages.fetch({ limit: 10 });
		const messagesArray = Array.from(messages.values());

		// Check if thread has at least 2 messages (initial message + ticket summary)
		if (messages.size >= 2 && messageContent.trim()) {
			// Check for duplicate messages using our utility function
			if (isDuplicateMessage(messagesArray as any, messageContent)) {
				LogEngine.debug('Duplicate message detected. Skipping send.');
				return;
			}

			// Check ticket summary for duplicate content
			const sortedMessages = messagesArray.sort((a: any, b: any) => a.createdTimestamp - b.createdTimestamp);

			// New check: Is this a forum post with its original content being echoed back?
			// This specifically handles the case of forum posts having their content duplicated
			const firstMessage = sortedMessages[0];
			if (firstMessage && (firstMessage as any).content.trim() === messageContent.trim()) {
				LogEngine.debug('Message appears to be echoing the initial forum post. Skipping to prevent duplication.');
				return;
			}
		}

		// 4. Process content and attachments based on processing decision
		const hasTextContent = !isFileAttachedNotification && messageContent.trim();
		const shouldProcessAttachments = processingDecision.hasSupportedImages;

		if (hasTextContent || shouldProcessAttachments) {
			// Send text content if present and not a file-only notification
			if (hasTextContent) {
				await discordThread.send(messageContent);
				LogEngine.info(`Sent text message to Discord thread ${discordThread.id}`);
			}

			// Process supported attachments using existing infrastructure
			if (shouldProcessAttachments) {
				LogEngine.info(`Processing ${AttachmentDetectionService.getFileCount(webhookEvent)} supported attachments from Unthread message`);

				// Use existing attachment handler for backward compatibility
				if (attachments.length > 0) {
					const { AttachmentHandler } = await import('../utils/attachmentHandler');
					const attachmentHandler = new AttachmentHandler();

					try {
						const attachmentResult = await attachmentHandler.downloadUnthreadAttachmentsToDiscord(
							discordThread,
							attachments,
							isFileAttachedNotification ? undefined : messageContent.trim() || undefined,
						);

						if (attachmentResult.success) {
							LogEngine.info(`Successfully processed ${attachmentResult.processedCount} attachments from Unthread using enhanced detection`);
						}
						else {
							LogEngine.warn(`Attachment processing partially failed: ${attachmentResult.errors.join(', ')}`);
						}
					}
					catch (error) {
						LogEngine.error('Failed to process Unthread attachments with enhanced detection:', error);
					}
				}
			}

			LogEngine.info(`Forwarded message from Unthread to Discord thread ${discordThread.id} using metadata-driven approach`);
		}
	}
	catch (error: unknown) {
		const errorMessage = error instanceof Error ? error.message : 'Unknown error';
		if (errorMessage.includes('No Discord thread found')) {
			LogEngine.warn(`Thread mapping not found for conversation ${conversationId} - this is normal for conversations not created via Discord`);
		}
		else {
			LogEngine.error(`Error handling message created event for conversation ${conversationId}:`, errorMessage);
		}
	}
}

/**
 * Handle oversized attachments with Discord user notification
 * Informs users when files exceed size limits
 */
async function handleOversizedAttachments(event: EnhancedWebhookEvent, discordThread: any, maxSizeBytes: number): Promise<void> {
	const totalSize = AttachmentDetectionService.getTotalSize(event);

	LogEngine.info('📎 Handling oversized attachments', {
		conversationId: event.data.conversationId,
		totalSize: totalSize,
		maxSizeBytes: maxSizeBytes,
		attachmentSummary: AttachmentDetectionService.getAttachmentSummary(event),
	});

	// Send notification about size limits
	const maxSizeMB = Math.round(maxSizeBytes / (1024 * 1024));
	const actualSizeMB = Math.round(totalSize / (1024 * 1024) * 100) / 100;

	const embed = new EmbedBuilder()
		// Orange color for warnings
		.setColor(0xFF9800)
		.setTitle('📎 Attachment Size Limit Exceeded')
		.setDescription(
			`**Files are too large to process** (${actualSizeMB}MB)\n` +
			`Maximum size limit is **${maxSizeMB}MB** per message.\n\n` +
			'Your agent can still see and access all files in the Unthread dashboard.',
		)
		.setFooter({ text: getBotFooter() })
		.setTimestamp();

	try {
		await discordThread.send({ embeds: [embed] });
		LogEngine.info('Sent oversized attachment notification to Discord thread');
	}
	catch (error) {
		LogEngine.error('Failed to send oversized attachment notification:', error);
	}
}

/**
 * Handle unsupported attachment types with Discord user notification
 * Provides clear feedback about what file types aren't supported yet
 */
async function handleUnsupportedAttachments(event: EnhancedWebhookEvent, discordThread: any): Promise<void> {
	LogEngine.info('📎 Handling unsupported attachments', {
		conversationId: event.data.conversationId,
		attachmentSummary: AttachmentDetectionService.getAttachmentSummary(event),
	});

	// Get supported types for user information
	const supportedTypes = AttachmentDetectionService.getSupportedImageTypes();
	const supportedTypesList = supportedTypes.map(type => type.replace('image/', '')).join(', ');

	const embed = new EmbedBuilder()
		// Amber color for info
		.setColor(0xFFC107)
		.setTitle('📎 Attachment Received')
		.setDescription(
			'⚠️ Some file types are not supported yet.\n\n' +
			`**Currently supported image types:** ${supportedTypesList}\n\n` +
			'Your agent can still see and access all files in the Unthread dashboard.',
		)
		.setFooter({ text: getBotFooter() })
		.setTimestamp();

	try {
		await discordThread.send({ embeds: [embed] });
		LogEngine.info('Sent unsupported attachment notification to Discord thread');
	}
	catch (error) {
		LogEngine.error('Failed to send unsupported attachment notification:', error);
	}
}

/**
 * Handles conversation status update webhook events
 *
 * @param {any} data - Webhook event data
 * @returns {Promise<void>}
 */
async function handleStatusUpdated(data: any): Promise<void> {
	// The conversation data is directly in the data object, not nested under 'conversation'
	const conversation = data.conversation || data;

	if (!conversation || !conversation.id) {
		LogEngine.warn('Status updated event missing conversation data');
		return;
	}

	LogEngine.debug(`Processing status update for conversation ${conversation.id} (ticket #${conversation.friendlyId}): ${conversation.status}`);

	try {
		const { discordThread } = await findDiscordThreadByTicketId(conversation.id);

		if (!discordThread) {
			LogEngine.debug(`No Discord thread found for conversation ${conversation.id}`);
			return;
		}

		// Create status update embed with Material Design colors and better formatting
		const getStatusInfo = (status: string) => {
			switch (status.toLowerCase()) {
			case 'open':
				// Material Red
				return { color: 0xF44336, displayName: 'Open' };
			case 'in_progress':
				// Material Yellow
				return { color: 0xFFEB3B, displayName: 'In Progress' };
			case 'on_hold':
				// Material Orange
				return { color: 0xFF9800, displayName: 'Waiting' };
			case 'closed':
			case 'resolved':
				// Material Green
				return { color: 0x4CAF50, displayName: 'Resolved' };
			default:
				// Material Grey for unknown statuses
				return { color: 0x9E9E9E, displayName: status.charAt(0).toUpperCase() + status.slice(1) };
			}
		};

		const statusInfo = getStatusInfo(conversation.status);

		const embed = new EmbedBuilder()
			.setColor(statusInfo.color)
			.setTitle('Ticket Status Updated')
			.addFields(
				{ name: 'Ticket ID', value: `#${conversation.friendlyId}`, inline: true },
				{ name: 'Status', value: statusInfo.displayName, inline: true },
			)
			.setFooter({
				text: getBotFooter(),
			})
			.setTimestamp();

		await discordThread.send({ embeds: [embed] });
		LogEngine.info(`Updated status for ticket ${conversation.friendlyId} in Discord thread ${discordThread.id}`);

		// Close Discord thread if ticket is closed/resolved
		if (conversation.status === 'closed' || conversation.status === 'resolved') {
			try {
				await discordThread.setArchived(true);
				LogEngine.info(`Archived Discord thread ${discordThread.id} for ${conversation.status} ticket`);
			}
			catch (error: any) {
				LogEngine.warn(`Failed to archive Discord thread ${discordThread.id}:`, error.message);
			}
		}
	}
	catch (error: any) {
		if (error.message.includes('No Discord thread found')) {
			LogEngine.debug(`Thread mapping not found for conversation ${conversation.id} - this is normal for conversations not created via Discord`);
		}
		else {
			LogEngine.error(`Error handling status update for conversation ${conversation.id}:`, error);
		}
	}
}

/**
 * ==================== MESSAGE FORWARDING ====================
 * Handles forwarding messages from Discord to Unthread
 */

/**
 * Sends a message from Discord to an Unthread conversation
 *
 * Forwards Discord messages to Unthread with proper metadata tagging
 * to prevent message loops. Includes timeout handling and preflight checks.
 *
 * @param conversationId - Unthread conversation ID
 * @param user - Discord user who sent the message
 * @param message - Message content
 * @param email - User's email address
 * @returns Unthread API response
 * @throws {Error} When UNTHREAD_API_KEY is not set
 * @throws {Error} When conversation doesn't exist (preflight check fails)
 * @throws {Error} When API request fails or times out (8 second timeout)
 * @throws {Error} When message sending fails (4xx/5xx responses)
 *
 * @example
 * ```typescript
 * const response = await sendMessageToUnthread(
 *   'conv123',
 *   discordUser,
 *   'Hello from Discord',
 *   'user@example.com'
 * );
 * ```
 */
export async function sendMessageToUnthread(
	conversationId: string,
	user: User,
	message: string,
	email: string,
): Promise<UnthreadApiResponse<any>> {
	const requestData = {
		markdown: message,
		onBehalfOf: {
			name: user.displayName || user.username,
			email: email,
		},
		metadata: {
			source: 'discord',
		},
	};

	LogEngine.debug(`Sending message to Unthread conversation ${conversationId}:`, requestData);

	const conversationUrl = `https://api.unthread.io/api/conversations/${conversationId}`;
	const abortController = new AbortController();
	// 8 second timeout for request operations
	const timeoutId = setTimeout(() => abortController.abort(), 8000);

	try {
		// Get API key (guaranteed to exist due to startup validation)
		const apiKey = process.env.UNTHREAD_API_KEY!;

		// Perform preflight check to verify conversation exists
		LogEngine.debug(`Performing preflight check for conversation ${conversationId}`);
		const preflightResponse = await fetch(conversationUrl, {
			method: 'HEAD',
			headers: {
				'X-API-KEY': apiKey,
			},
			signal: abortController.signal,
		});

		if (!preflightResponse.ok) {
			throw new Error(`Conversation preflight check failed: ${preflightResponse.status} - Conversation may not exist or be accessible`);
		}

		LogEngine.debug(`Preflight check passed for conversation ${conversationId}`);

		// Send the actual message
		const response = await fetch(`${conversationUrl}/messages`, {
			method: 'POST',
			headers: {
				'Content-Type': 'application/json',
				'X-API-KEY': apiKey,
			},
			body: JSON.stringify(requestData),
			signal: abortController.signal,
		});

		if (!response.ok) {
			const errorText = await response.text();
			LogEngine.error(`Failed to send message to Unthread: ${response.status} - ${errorText}`);
			throw new Error(`Failed to send message to Unthread: ${response.status}`);
		}

		const responseData = await response.json();
		LogEngine.debug('Message sent to Unthread successfully:', responseData);
		return {
			success: true,
			data: responseData,
		};
	}
	catch (error: any) {
		if (error.name === 'AbortError') {
			LogEngine.error(`Request to Unthread conversation ${conversationId} timed out after 8 seconds`);
			throw new Error('Request to Unthread timed out');
		}
		throw error;
	}
	finally {
		clearTimeout(timeoutId);
	}
}

/**
 * Sends a message with file attachments to an Unthread conversation
 *
 * Uploads multiple file buffers to Unthread using FormData for multipart upload.
 * This is the core function for Discord → Unthread attachment processing.
 *
 * @param conversationId - Unthread conversation ID
 * @param onBehalfOf - User information for the message
 * @param message - Text message content
 * @param fileBuffers - Array of file buffers to upload
 * @returns Unthread API response
 * @throws {Error} When UNTHREAD_API_KEY is not set
 * @throws {Error} When API request fails or times out
 * @throws {Error} When file upload fails (4xx/5xx responses)
 *
 * @example
 * ```typescript
 * const response = await sendMessageWithAttachmentsToUnthread(
 *   'conv123',
 *   { name: 'John Doe', email: 'john@example.com' },
 *   'Here are the images',
 *   [fileBuffer1, fileBuffer2]
 * );
 * ```
 */
export async function sendMessageWithAttachmentsToUnthread(
	conversationId: string,
	onBehalfOf: { name: string; email: string },
	message: string,
	fileBuffers: FileBuffer[],
): Promise<UnthreadApiResponse<any>> {
	LogEngine.debug(`Sending message with ${fileBuffers.length} attachments to Unthread conversation ${conversationId}`);

	// Get API key (guaranteed to exist due to startup validation)
	const apiKey = process.env.UNTHREAD_API_KEY!;

	// Create FormData for multipart upload
	const formData = new FormData();

	// Add message data
	formData.append('markdown', message);
	formData.append('onBehalfOf[name]', onBehalfOf.name);
	formData.append('onBehalfOf[email]', onBehalfOf.email);
	formData.append('metadata[source]', 'discord');

	// Add file attachments
	fileBuffers.forEach((fileBuffer, index) => {
		// Convert Buffer to Uint8Array for proper Blob compatibility
		const uint8Array = new Uint8Array(fileBuffer.buffer);
		const blob = new Blob([uint8Array], { type: fileBuffer.mimeType });
		formData.append('attachments', blob, fileBuffer.fileName);
		LogEngine.debug(`Added attachment ${index + 1}: ${fileBuffer.fileName} (${fileBuffer.size} bytes, ${fileBuffer.mimeType})`);
	});

	const abortController = new AbortController();
	// 30 second timeout for file uploads
	const timeoutId = setTimeout(() => abortController.abort(), 30000);

	try {
		const conversationUrl = `https://api.unthread.io/api/conversations/${conversationId}/messages`;
		LogEngine.debug(`POST ${conversationUrl} with FormData upload`);

		const response = await fetch(conversationUrl, {
			method: 'POST',
			headers: {
				'X-API-KEY': apiKey,
				// Don't set Content-Type - let fetch set it with boundary for FormData
			},
			body: formData,
			signal: abortController.signal,
		});

		LogEngine.debug(`Upload response status: ${response.status}`);

		if (!response.ok) {
			const errorText = await response.text();
			LogEngine.error(`Failed to upload attachments to Unthread: ${response.status} - ${errorText}`);
			throw new Error(`Failed to upload attachments to Unthread: ${response.status}`);
		}

		const responseData = await response.json();
		LogEngine.info(`Successfully uploaded ${fileBuffers.length} attachments to Unthread:`, responseData);

		return {
			success: true,
			data: responseData,
		};

	}
	catch (error: any) {
		if (error.name === 'AbortError') {
			LogEngine.error(`File upload to Unthread conversation ${conversationId} timed out after 30 seconds`);
			throw new Error('File upload to Unthread timed out');
		}
		LogEngine.error('Error uploading attachments to Unthread:', error);
		throw error;
	}
	finally {
		clearTimeout(timeoutId);
	}
}<|MERGE_RESOLUTION|>--- conflicted
+++ resolved
@@ -403,7 +403,6 @@
 	}
 
 	const conversationId = data.conversationId || data.id;
-<<<<<<< HEAD
 	const messageText = data.text || data.content;
 
 	// Cast to enhanced webhook event for metadata-driven processing
@@ -454,11 +453,6 @@
 
 	// Extract legacy attachments array for backward compatibility
 	const attachments = data.attachments || [];
-=======
-	const messageText = data.text;
-	// Extract attachments from webhook data - check both files and attachments fields
-	const attachments = data.files || data.attachments || [];
->>>>>>> e4bbf38a
 
 	if (!conversationId || (!messageText && attachments.length === 0 && !processingDecision.hasAttachments)) {
 		LogEngine.warn('Message created event missing required data (must have text or at least one attachment)');
