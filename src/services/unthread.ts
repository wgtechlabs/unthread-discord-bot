/**
 * Unthread Service Module
 *
 * This module handles all interaction with the Unthread API for the Discord bot.
 * It manages customer records, ticket creation/retrieval, and webhook event processing.
 * All communication between Discord and Unthread is managed through these functions.
 *
 * 🎯 FOR CONTRIBUTORS:
 * ===================
 * This is the core integration layer with Unthread's API. Understanding this module
 * is crucial for debugging ticket creation, message sync, and webhook processing issues.
 *
 * Key Features:
 * - Customer creation and management
 * - Ticket creation and status updates
 * - Webhook event processing for real-time synchronization
 * - Message forwarding between Discord and Unthread
 * - Thread-to-ticket mapping management
 *
 * 🔄 API INTEGRATION PATTERNS:
 * ===========================
 * - All API calls use fetch() with proper error handling
 * - Automatic retry logic for transient failures
 * - Rate limiting respect via backoff strategies
 * - Comprehensive logging for debugging
 *
 * 🐛 DEBUGGING API ISSUES:
 * =======================
 * - Check UNTHREAD_API_KEY validity and permissions
 * - Monitor rate limiting (429 responses)
 * - Verify webhook signature validation
 * - Review customer/ticket mapping consistency
 * - Check network connectivity to api.unthread.io
 *
 * 🚨 COMMON INTEGRATION ISSUES:
 * ============================
 * - Authentication: API key invalid or expired
 * - Rate limits: Too many requests, implement backoff
 * - Data consistency: Thread-ticket mappings out of sync
 * - Webhook processing: Events not being handled properly
 * - Customer creation: Duplicate emails or invalid data
 *
 * @module services/unthread
 */

import { decodeHtmlEntities } from '../utils/decodeHtmlEntities';
import { BotsStore, ExtendedThreadTicketMapping } from '../sdk/bots-brain/BotsStore';
import { getBotFooter } from '../utils/botUtils';
import { EmbedBuilder, User } from 'discord.js';
import { LogEngine } from '../config/logger';
import { isDuplicateMessage } from '../utils/messageUtils';
import { findDiscordThreadByTicketId, findDiscordThreadByTicketIdWithRetry } from '../utils/threadUtils';
import { getOrCreateCustomer, getCustomerByDiscordId, Customer } from '../utils/customerUtils';
<<<<<<< HEAD
import { UnthreadApiResponse, UnthreadTicket, WebhookPayload } from '../types/unthread';
=======
import { WebhookPayload, UnthreadApiResponse, UnthreadTicket } from '../types/unthread';
>>>>>>> f4801b44
import { FileBuffer } from '../types/attachments';
import { getConfig, DEFAULT_CONFIG } from '../config/defaults';

/**
 * ==================== ENVIRONMENT VALIDATION ====================
 * Preflight checks to ensure required environment variables are present
 */

/**
 * Validates critical environment variables required for Unthread service
 *
 * @throws {Error} When required environment variables are missing
 * @example
 * ```typescript
 * import { validateEnvironment } from './services/unthread';
 *
 * // Call during application initialization
 * validateEnvironment();
 * ```
 */
export function validateEnvironment(): void {
	const requiredEnvVars = [
		{ name: 'UNTHREAD_API_KEY', value: process.env.UNTHREAD_API_KEY },
		{ name: 'UNTHREAD_SLACK_CHANNEL_ID', value: process.env.UNTHREAD_SLACK_CHANNEL_ID },
		{ name: 'SLACK_TEAM_ID', value: process.env.SLACK_TEAM_ID },
	];

	const missingVars = requiredEnvVars.filter(envVar => !envVar.value?.trim());

	if (missingVars.length > 0) {
		const missingNames = missingVars.map(v => v.name).join(', ');
		LogEngine.error(`Missing required environment variables: ${missingNames}`);
		LogEngine.error('Please ensure all required environment variables are set before starting the application.');
		throw new Error(`Missing required environment variables: ${missingNames}`);
	}

	LogEngine.info('Unthread environment validation passed - all required variables are set');
}

/**
 * ==================== CUSTOMER MANAGEMENT FUNCTIONS ====================
 * These functions handle creating and retrieving customer records in Unthread
 */

/**
 * Legacy wrapper for customer creation
 *
 * @deprecated Use getOrCreateCustomer from customerUtils directly
 */
export async function saveCustomer(user: User, email: string): Promise<Customer> {
	return await getOrCreateCustomer(user, email);
}

/**
 * Legacy wrapper for customer retrieval
 *
 * @deprecated Use getCustomerByDiscordId from customerUtils directly
 */
export async function getCustomerById(discordId: string): Promise<Customer | null> {
	return await getCustomerByDiscordId(discordId);
}

/**
 * ==================== TICKET MANAGEMENT FUNCTIONS ====================
 * These functions handle ticket creation and mapping between Discord threads and Unthread tickets
 */

/**
 * Creates a new support ticket in Unthread
 *
 * @param user - Discord user object
 * @param title - Ticket title
 * @param issue - Ticket description/content
 * @param email - User's email address
 * @returns Unthread API response with ticket details
 * @throws {Error} When UNTHREAD_API_KEY environment variable is not set
 * @throws {Error} When customer creation fails
 * @throws {Error} When API request fails (4xx/5xx responses)
 * @throws {Error} When ticket response is missing required fields (id, friendlyId)
 */
export async function createTicket(user: User, title: string, issue: string, email: string): Promise<UnthreadTicket> {
	// Enhanced debugging: Initial request context
	LogEngine.info(`Creating ticket for user: ${user.displayName || user.username} (${user.id})`);
	LogEngine.debug(`Env: API_KEY=${process.env.UNTHREAD_API_KEY ? 'SET' : 'NOT_SET'}, SLACK_CHANNEL_ID=${process.env.UNTHREAD_SLACK_CHANNEL_ID ? 'SET' : 'NOT_SET'}`);

	// Get API key (guaranteed to exist due to startup validation)
	const apiKey = process.env.UNTHREAD_API_KEY!;

	const customer = await getOrCreateCustomer(user, email);
	LogEngine.debug(`Customer: ${customer?.unthreadCustomerId || 'unknown'} (${customer?.email || email})`);

	const requestPayload = {
		type: 'slack',
		title: title,
		markdown: `${issue}`,
		status: 'open',
		channelId: process.env.UNTHREAD_SLACK_CHANNEL_ID?.trim(),
		customerId: customer?.unthreadCustomerId,
		onBehalfOf: {
			name: user.displayName || user.username,
			email: email,
		},
	};

	LogEngine.info('POST https://api.unthread.io/api/conversations');
	LogEngine.debug(`Payload: ${JSON.stringify(requestPayload)}`);

	// Setup timeout handling for request resilience
	const abortController = new AbortController();
	const timeoutMs = getConfig('UNTHREAD_HTTP_TIMEOUT_MS', DEFAULT_CONFIG.UNTHREAD_HTTP_TIMEOUT_MS);
	const timeoutId = setTimeout(() => abortController.abort(), timeoutMs);

	try {
		const response = await fetch('https://api.unthread.io/api/conversations', {
			method: 'POST',
			headers: {
				'Content-Type': 'application/json',
				'X-API-KEY': apiKey,
			},
			body: JSON.stringify(requestPayload),
			signal: abortController.signal,
		});

		LogEngine.debug(`Response status: ${response.status}`);

		if (!response.ok) {
			const errorText = await response.text();
			LogEngine.error(`Failed to create ticket: ${response.status} - ${errorText}`);
			throw new Error(`Failed to create ticket: ${response.status}`);
		}

		const data = await response.json();
		LogEngine.info('Ticket created successfully:', data);

		// Validate required fields in response
		if (!data.id) {
			LogEngine.error('Ticket response missing required \'id\' field:', data);
			throw new Error('Ticket was created but response is missing required fields');
		}

		if (!data.friendlyId) {
			LogEngine.error('Ticket response missing required \'friendlyId\' field:', data);
			throw new Error('Ticket was created but friendlyId is missing');
		}

		LogEngine.info(`Created ticket ${data.friendlyId} (${data.id}) for user ${user.displayName || user.username}`);
		return data as UnthreadTicket;
	}
	catch (error: unknown) {
		if (error instanceof Error && error.name === 'AbortError') {
			LogEngine.error(`Request to create ticket timed out after ${timeoutMs}ms`);
			throw new Error('Request to create ticket timed out');
		}
		throw error;
	}
	finally {
		clearTimeout(timeoutId);
	}
}

/**
 * Binds a Discord thread to an Unthread ticket
 *
 * Creates a bidirectional mapping in the cache to enable message forwarding
 * and webhook event routing between the two systems.
 *
 * @param unthreadTicketId - Unthread ticket ID
 * @param discordThreadId - Discord thread ID
 * @throws {Error} When cache operations fail
 */
/**
 * Binds a Discord thread with an Unthread ticket using BotsStore
 *
 * @param unthreadTicketId - Unthread ticket ID
 * @param discordThreadId - Discord thread ID
 * @throws {Error} When storage operations fail
 */
export async function bindTicketWithThread(unthreadTicketId: string, discordThreadId: string): Promise<void> {
	try {
		const botsStore = BotsStore.getInstance();

		const mapping: ExtendedThreadTicketMapping = {
			unthreadTicketId,
			discordThreadId,
			createdAt: new Date().toISOString(),
			status: 'active',
		};

		// Store using BotsStore 3-layer architecture
		await botsStore.storeThreadTicketMapping(mapping);

		LogEngine.info(`Bound Discord thread ${discordThreadId} with Unthread ticket ${unthreadTicketId} using 3-layer storage`);
	}
	catch (error) {
		LogEngine.error('Error binding ticket with thread:', error);
		throw error;
	}
}

/**
 * Retrieves Unthread ticket mapping by Discord thread ID
 *
 * Uses hybrid storage strategy: checks memory cache first (fast),
 * then falls back to persistent storage (3-year retention)
 *
 * @param discordThreadId - Discord thread ID
 * @returns Ticket mapping or null if not found
 */
/**
 * Retrieves the Unthread ticket mapping for a Discord thread using BotsStore
 *
 * @param discordThreadId - Discord thread ID
 * @returns Ticket mapping or null if not found
 */
export async function getTicketByDiscordThreadId(discordThreadId: string): Promise<ExtendedThreadTicketMapping | null> {
	try {
		const botsStore = BotsStore.getInstance();
		const mapping = await botsStore.getThreadTicketMapping(discordThreadId);

		if (mapping) {
			LogEngine.debug(`Found ticket mapping for Discord thread: ${discordThreadId}`);
		}
		else {
			LogEngine.debug(`No ticket mapping found for Discord thread: ${discordThreadId}`);
		}

		return mapping;
	}
	catch (error) {
		LogEngine.error('Error retrieving ticket mapping by Discord thread ID:', error);
		return null;
	}
}

/**
 * Retrieves Discord thread mapping by Unthread ticket ID
 *
 * Uses hybrid storage strategy: checks memory cache first (fast),
 * then falls back to persistent storage (3-year retention)
 *
 * @param unthreadTicketId - Unthread ticket ID
 * @returns Ticket mapping or null if not found
 */
/**
 * Retrieves the Discord thread mapping for an Unthread ticket using BotsStore
 *
 * @param unthreadTicketId - Unthread ticket ID
 * @returns Ticket mapping or null if not found
 */
export async function getTicketByUnthreadTicketId(unthreadTicketId: string): Promise<ExtendedThreadTicketMapping | null> {
	try {
		const botsStore = BotsStore.getInstance();
		const mapping = await botsStore.getMappingByTicketId(unthreadTicketId);

		if (mapping) {
			LogEngine.debug(`Found ticket mapping for Unthread ticket: ${unthreadTicketId}`);
		}
		else {
			LogEngine.debug(`No ticket mapping found for Unthread ticket: ${unthreadTicketId}`);
		}

		return mapping;
	}
	catch (error) {
		LogEngine.error('Error retrieving ticket mapping:', error);
		return null;
	}
}

/**
 * ==================== WEBHOOK EVENT PROCESSING ====================
 * Handles incoming webhook events from Unthread and forwards them to Discord
 */

/**
 * Process incoming webhook events from Unthread
 *
 * Handles different types of webhook events and routes them to appropriate handlers.
 * This function processes events from the Redis queue that were received from Unthread webhooks.
 *
 * @param {WebhookPayload} payload - The webhook event payload
 * @returns {Promise<void>}
 *
 * @example
 * ```typescript
 * await handleWebhookEvent({
 *   type: 'message_created',
 *   data: { conversationId: '123', text: 'Hello', userId: 'user123' }
 * });
 * ```
 */
export async function handleWebhookEvent(payload: WebhookPayload): Promise<void> {
	const { type, data, sourcePlatform } = payload;

	LogEngine.info(`Processing webhook event: ${type}`);
	LogEngine.debug('Event data:', data);

	try {
		switch (type) {
		case 'message_created':
			await handleMessageCreated(data, sourcePlatform);
			break;
		case 'conversation_updated':
			await handleStatusUpdated(data);
			break;
		case 'conversation_created':
			LogEngine.debug('Conversation created event received - no action needed for Discord integration');
			break;
		default:
			LogEngine.debug(`Unhandled webhook event type: ${type}`);
		}
	}
	catch (error: unknown) {
		const errorMessage = error instanceof Error ? error.message : 'Unknown error';
		LogEngine.error(`Error processing webhook event ${type}:`, errorMessage);
		throw error;
	}
}

/**
 * Handles message creation webhook events
 *
 * @param {any} data - Webhook event data
 * @param {string} sourcePlatform - Source platform from webhook server (dashboard, discord, etc.)
 * @returns {Promise<void>}
 */
async function handleMessageCreated(data: any, sourcePlatform: string): Promise<void> {
	// Check if message originated from Discord to avoid duplication
	// The webhook server provides sourcePlatform for reliable source detection
	if (sourcePlatform === 'discord') {
		LogEngine.debug('Message originated from Discord, skipping to avoid duplication', {
			sourcePlatform,
			conversationId: data.conversationId || data.id,
		});
		return;
	}

	/**
	 * Critical: Check if message has a userId.
	 *
	 * In Unthread, webhook events for message creation may originate from either human users or automated sources (such as bots or system integrations).
	 * Messages that lack a `userId` are typically generated by bots, system processes, or automated workflows (e.g., status updates, internal notifications).
	 *
	 * If these bot/system messages were processed as if they were user messages, they could trigger the creation of duplicate tickets or duplicate message forwarding,
	 * since the Discord bot may have already handled the original user action that led to the bot/system message.
	 *
	 * By skipping messages without a `userId`, we ensure that only genuine user-generated messages are processed for ticket creation and message forwarding,
	 * preventing duplicate tickets and unnecessary message loops between Discord and Unthread.
	 */
	if (!data.userId) {
		LogEngine.debug(`Message has no userId (likely from bot/system), skipping to prevent duplication loops. ConversationId: ${data.conversationId || data.id}`);
		return;
	}

	const conversationId = data.conversationId || data.id;
<<<<<<< HEAD
	const messageText = data.text;
	// Extract attachments from webhook data - check both files and attachments fields
	const attachments = data.files || data.attachments || [];

	if (!conversationId || (!messageText && attachments.length === 0)) {
		LogEngine.warn('Message created event missing required data (must have text or at least one attachment)');
		return;
	}

	// Extract timestamp from Slack-formatted message ID for duplicate detection
	const messageId = data.id;
	const slackTimestamp = messageId ? messageId.split('-').pop()?.split('.')[0] : null;

	if (slackTimestamp) {
		// Check if we have any records of a message deleted within a short window
		const currentTime = Date.now();
		// Convert to milliseconds
		const messageTimestamp = parseInt(slackTimestamp) * 1000;

		// Only process if the message isn't too old (prevents processing old messages)
		// Within 10 seconds
		if (currentTime - messageTimestamp < 10000) {
			// Check recent deleted messages in this channel
			const ticketMapping = await getTicketByUnthreadTicketId(conversationId);

			// If we can't find the thread mapping, proceed with sending the message
			if (!ticketMapping) {
				LogEngine.debug(`No Discord thread found for Unthread ticket ${conversationId}, proceeding with message`);
			}
			else {
				const botsStore = BotsStore.getInstance();
				const deletedMessagesKey = `deleted:channel:${ticketMapping.discordThreadId}`;
				const recentlyDeletedMessages = (await botsStore.getBotConfig<Array<Record<string, unknown>>>(deletedMessagesKey)) || [];

				// If there are any recently deleted messages in the last 5 seconds,
				// skip processing to avoid duplicates
				if (recentlyDeletedMessages.length > 0) {
					LogEngine.debug(`Recently deleted messages found for thread ${ticketMapping.discordThreadId}, skipping to avoid duplicates`);
					return;
=======
	const messageText = data.text || data.content;

	// Use pre-transformed data directly from webhook server
	const hasFiles = data.files && data.files.length > 0;
	const fileCount = data.files ? data.files.length : 0;

	LogEngine.info('📋 Processing pre-transformed message data', {
		conversationId,
		hasFiles,
		fileCount,
		hasText: !!messageText?.trim(),
		sourcePlatform,
	});

	if (!conversationId || (!messageText?.trim() && !hasFiles)) {
		LogEngine.warn('Message created event missing required data (must have text or files)');
		return;
	}

	// Detect file attachment notification patterns - process files only, skip text
	const isFileAttachedNotification = messageText && hasFiles && (
		messageText.trim().toLowerCase() === 'file attached' ||
		/^\d+\s+files?\s+attached$/i.test(messageText.trim())
	);

	if (isFileAttachedNotification) {
		LogEngine.info('📎 Processing file-only message (skipping file attachment notification text)', {
			conversationId,
			fileCount,
			fileOnlyMode: true,
			notificationText: messageText.trim(),
		});

		// Process files directly from pre-transformed data
		if (data.files && data.files.length > 0) {
			try {
				const { discordThread } = await findDiscordThreadByTicketIdWithRetry(
					conversationId,
					{ maxAttempts: 3, maxRetryWindow: 10000, baseDelayMs: 1000 },
				);

				if (discordThread) {
					LogEngine.info(`Processing ${data.files.length} files from pre-transformed data:`,
						data.files.map((f: any) => ({ id: f.id, name: f.name, type: f.mimetype, size: f.size })));

					// Use pre-transformed file data directly - no conversion needed
					const { AttachmentHandler } = await import('../utils/attachmentHandler');
					const attachmentHandler = new AttachmentHandler();

					const attachmentResult = await attachmentHandler.downloadUnthreadFilesToDiscord(
						discordThread,
						data.files,
						// No text message for file-only notifications
						undefined,
					);

					if (attachmentResult.success) {
						LogEngine.info(`Successfully processed ${attachmentResult.processedCount} file-only attachments`);
					}
					else {
						LogEngine.warn(`File-only processing failed: ${attachmentResult.errors.join(', ')}`);
					}
				}
				else {
					LogEngine.warn(`No Discord thread found for file-only message in conversation ${conversationId}`);
>>>>>>> f4801b44
				}
			}
			catch (error) {
				LogEngine.error('Error processing file-only attachments:', error);
			}
		}
		else {
			LogEngine.warn('File attachment notification detected but no files found in pre-transformed data', {
				conversationId,
				hasFiles: !!data.files,
				filesLength: data.files?.length || 0,
				notificationText: messageText.trim(),
			});
		}
		// Early return - do not process notification text for file attachment notifications
		return;
	}

	// Process regular messages with pre-transformed data
	try {
		// Use retry-enabled lookup for message_created events to handle race conditions
		const retryOptions = {
			maxAttempts: 3,
			maxRetryWindow: 10000,
			baseDelayMs: 1000,
		};

		const { discordThread } = await findDiscordThreadByTicketIdWithRetry(
			conversationId,
			retryOptions,
		);

		if (!discordThread) {
			LogEngine.warn(`No Discord thread found for conversation ${conversationId}`);
			return;
		}

<<<<<<< HEAD
		// Process and clean the message content
		const messageContent = decodeHtmlEntities(messageText);
=======
		// Check for oversized files (simple size check)
		// 8MB Discord limit
		const maxSizeBytes = 8 * 1024 * 1024;
		if (hasFiles && data.files) {
			const totalSize = data.files.reduce((sum: number, file: any) => sum + (file.size || 0), 0);
			if (totalSize > maxSizeBytes) {
				await handleOversizedFiles(discordThread, totalSize, maxSizeBytes);
				return;
			}
		}

		// Process and clean the message content
		const messageContent = messageText ? decodeHtmlEntities(messageText) : '';
>>>>>>> f4801b44

		// Check for duplicate messages
		if (messageContent.trim()) {
			const messages = await discordThread.messages.fetch({ limit: 10 });
			const messagesArray = Array.from(messages.values());

<<<<<<< HEAD
		// Check if thread has at least 2 messages (initial message + ticket summary)
		if (messages.size >= 2) {
			// Check for duplicate messages using our utility function
			if (isDuplicateMessage(messagesArray as any, messageContent)) {
				LogEngine.debug('Duplicate message detected. Skipping send.');
				return;
			}

			// Check ticket summary for duplicate content
			const sortedMessages = messagesArray.sort((a: any, b: any) => a.createdTimestamp - b.createdTimestamp);
=======
			if (messages.size >= 2) {
				if (isDuplicateMessage(messagesArray as any, messageContent)) {
					LogEngine.debug('Duplicate message detected. Skipping send.');
					return;
				}
>>>>>>> f4801b44

				// Check if echoing the initial forum post
				const sortedMessages = messagesArray.sort((a: any, b: any) => a.createdTimestamp - b.createdTimestamp);
				const firstMessage = sortedMessages[0];
				if (firstMessage && (firstMessage as any).content.trim() === messageContent.trim()) {
					LogEngine.debug('Message appears to be echoing the initial forum post. Skipping to prevent duplication.');
					return;
				}
			}
		}

<<<<<<< HEAD
		if (messageContent.trim() || attachments.length > 0) {
			// Process attachments if present
			if (attachments.length > 0) {
				LogEngine.info(`Processing ${attachments.length} attachments from Unthread message`);

				// Import AttachmentHandler and process the attachments
				const { AttachmentHandler } = await import('../utils/attachmentHandler');
				const attachmentHandler = new AttachmentHandler();

				try {
					const attachmentResult = await attachmentHandler.downloadUnthreadAttachmentsToDiscord(
						discordThread,
						attachments,
						messageContent.trim() || undefined,
					);

					if (attachmentResult.success) {
						LogEngine.info(`Successfully processed ${attachmentResult.processedCount} attachments from Unthread`);
					}
					else {
						LogEngine.warn(`Attachment processing partially failed: ${attachmentResult.errors.join(', ')}`);

						// Still send the text message if attachment processing failed
						if (messageContent.trim()) {
							await discordThread.send(messageContent);
						}
					}
				}
				catch (error) {
					LogEngine.error('Failed to process Unthread attachments:', error);

					// Send text message as fallback
					if (messageContent.trim()) {
						await discordThread.send(messageContent);
					}
				}
			}
			else if (messageContent.trim()) {
				// Send as a regular Discord bot message if no attachments
				await discordThread.send(messageContent);
			}

			LogEngine.info(`Forwarded message from Unthread to Discord thread ${discordThread.id}`);
=======
		// Send text content if present
		if (messageContent.trim()) {
			await discordThread.send(messageContent);
			LogEngine.info(`Sent text message to Discord thread ${discordThread.id}`);
		}

		// Process files if present
		if (hasFiles && data.files && data.files.length > 0) {
			LogEngine.info(`Processing ${data.files.length} files from pre-transformed data`);

			const { AttachmentHandler } = await import('../utils/attachmentHandler');
			const attachmentHandler = new AttachmentHandler();

			try {
				const attachmentResult = await attachmentHandler.downloadUnthreadFilesToDiscord(
					discordThread,
					data.files,
					messageContent.trim() || undefined,
				);

				if (attachmentResult.success) {
					LogEngine.info(`Successfully processed ${attachmentResult.processedCount} files`);
				}
				else {
					LogEngine.warn(`File processing partially failed: ${attachmentResult.errors.join(', ')}`);
				}
			}
			catch (error) {
				LogEngine.error('Failed to process files:', error);
			}
>>>>>>> f4801b44
		}

		LogEngine.info(`Forwarded message from Unthread to Discord thread ${discordThread.id} using direct consumption`);
	}
	catch (error: unknown) {
		const errorMessage = error instanceof Error ? error.message : 'Unknown error';
		if (errorMessage.includes('No Discord thread found')) {
			LogEngine.warn(`Thread mapping not found for conversation ${conversationId} - this is normal for conversations not created via Discord`);
		}
		else {
			LogEngine.error(`Error handling message created event for conversation ${conversationId}:`, errorMessage);
		}
	}
}

/**
<<<<<<< HEAD
=======
 * Handle oversized files with Discord user notification
 */
async function handleOversizedFiles(discordThread: any, totalSize: number, maxSizeBytes: number): Promise<void> {
	LogEngine.info('📎 Handling oversized files', {
		totalSize,
		maxSizeBytes,
	});

	// Send notification about size limits
	const maxSizeMB = Math.round(maxSizeBytes / (1024 * 1024));
	const actualSizeMB = Math.round(totalSize / (1024 * 1024) * 100) / 100;

	const embed = new EmbedBuilder()
		.setColor(0xFF9800)
		.setTitle('📎 Attachment Size Limit Exceeded')
		.setDescription(
			`**Files are too large to process** (${actualSizeMB}MB)\n` +
			`Maximum size limit is **${maxSizeMB}MB** per message.\n\n` +
			'Your agent can still see and access all files in the Unthread dashboard.',
		)
		.setFooter({ text: getBotFooter() })
		.setTimestamp();

	try {
		await discordThread.send({ embeds: [embed] });
		LogEngine.info('Sent oversized files notification to Discord thread');
	}
	catch (error) {
		LogEngine.error('Failed to send oversized files notification:', error);
	}
}

/**
>>>>>>> f4801b44
 * Handles conversation status update webhook events
 *
 * @param {any} data - Webhook event data
 * @returns {Promise<void>}
 */
async function handleStatusUpdated(data: any): Promise<void> {
	// The conversation data is directly in the data object, not nested under 'conversation'
	const conversation = data.conversation || data;

	if (!conversation || !conversation.id) {
		LogEngine.warn('Status updated event missing conversation data');
		return;
	}

	LogEngine.debug(`Processing status update for conversation ${conversation.id} (ticket #${conversation.friendlyId}): ${conversation.status}`);

	try {
		const { discordThread } = await findDiscordThreadByTicketId(conversation.id);

		if (!discordThread) {
			LogEngine.debug(`No Discord thread found for conversation ${conversation.id}`);
			return;
		}

		// Create status update embed with Material Design colors and better formatting
		const getStatusInfo = (status: string) => {
			switch (status.toLowerCase()) {
			case 'open':
				// Material Red
				return { color: 0xF44336, displayName: 'Open' };
			case 'in_progress':
				// Material Yellow
				return { color: 0xFFEB3B, displayName: 'In Progress' };
			case 'on_hold':
				// Material Orange
				return { color: 0xFF9800, displayName: 'Waiting' };
			case 'closed':
			case 'resolved':
				// Material Green
				return { color: 0x4CAF50, displayName: 'Resolved' };
			default:
				// Material Grey for unknown statuses
				return { color: 0x9E9E9E, displayName: status.charAt(0).toUpperCase() + status.slice(1) };
			}
		};

		const statusInfo = getStatusInfo(conversation.status);

		const embed = new EmbedBuilder()
			.setColor(statusInfo.color)
			.setTitle('Ticket Status Updated')
			.addFields(
				{ name: 'Ticket ID', value: `#${conversation.friendlyId}`, inline: true },
				{ name: 'Status', value: statusInfo.displayName, inline: true },
			)
			.setFooter({
				text: getBotFooter(),
			})
			.setTimestamp();

		await discordThread.send({ embeds: [embed] });
		LogEngine.info(`Updated status for ticket ${conversation.friendlyId} in Discord thread ${discordThread.id}`);

		// Close Discord thread if ticket is closed/resolved
		if (conversation.status === 'closed' || conversation.status === 'resolved') {
			try {
				await discordThread.setArchived(true);
				LogEngine.info(`Archived Discord thread ${discordThread.id} for ${conversation.status} ticket`);
			}
			catch (error: any) {
				LogEngine.warn(`Failed to archive Discord thread ${discordThread.id}:`, error.message);
			}
		}
	}
	catch (error: any) {
		if (error.message.includes('No Discord thread found')) {
			LogEngine.debug(`Thread mapping not found for conversation ${conversation.id} - this is normal for conversations not created via Discord`);
		}
		else {
			LogEngine.error(`Error handling status update for conversation ${conversation.id}:`, error);
		}
	}
}

/**
 * ==================== MESSAGE FORWARDING ====================
 * Handles forwarding messages from Discord to Unthread
 */

/**
 * Sends a message from Discord to an Unthread conversation
 *
 * Forwards Discord messages to Unthread with proper metadata tagging
 * to prevent message loops. Includes timeout handling and preflight checks.
 *
 * @param conversationId - Unthread conversation ID
 * @param user - Discord user who sent the message
 * @param message - Message content
 * @param email - User's email address
 * @returns Unthread API response
 * @throws {Error} When UNTHREAD_API_KEY is not set
 * @throws {Error} When conversation doesn't exist (preflight check fails)
 * @throws {Error} When API request fails or times out (8 second timeout)
 * @throws {Error} When message sending fails (4xx/5xx responses)
 *
 * @example
 * ```typescript
 * const response = await sendMessageToUnthread(
 *   'conv123',
 *   discordUser,
 *   'Hello from Discord',
 *   'user@example.com'
 * );
 * ```
 */
export async function sendMessageToUnthread(
	conversationId: string,
	user: User,
	message: string,
	email: string,
): Promise<UnthreadApiResponse<any>> {
	const requestData = {
		markdown: message,
		onBehalfOf: {
			name: user.displayName || user.username,
			email: email,
		},
	};

	LogEngine.debug(`Sending message to Unthread conversation ${conversationId}:`, requestData);

	const conversationUrl = `https://api.unthread.io/api/conversations/${conversationId}`;
	const abortController = new AbortController();
	// 8 second timeout for request operations
	const timeoutId = setTimeout(() => abortController.abort(), 8000);

	try {
		// Get API key (guaranteed to exist due to startup validation)
		const apiKey = process.env.UNTHREAD_API_KEY!;

		// Perform preflight check to verify conversation exists
		LogEngine.debug(`Performing preflight check for conversation ${conversationId}`);
		const preflightResponse = await fetch(conversationUrl, {
			method: 'HEAD',
			headers: {
				'X-API-KEY': apiKey,
			},
			signal: abortController.signal,
		});

		if (!preflightResponse.ok) {
			throw new Error(`Conversation preflight check failed: ${preflightResponse.status} - Conversation may not exist or be accessible`);
		}

		LogEngine.debug(`Preflight check passed for conversation ${conversationId}`);

		// Send the actual message
		const response = await fetch(`${conversationUrl}/messages`, {
			method: 'POST',
			headers: {
				'Content-Type': 'application/json',
				'X-API-KEY': apiKey,
			},
			body: JSON.stringify(requestData),
			signal: abortController.signal,
		});

		if (!response.ok) {
			const errorText = await response.text();
			LogEngine.error(`Failed to send message to Unthread: ${response.status} - ${errorText}`);
			throw new Error(`Failed to send message to Unthread: ${response.status}`);
		}

		const responseData = await response.json();
		LogEngine.debug('Message sent to Unthread successfully:', responseData);
		return {
			success: true,
			data: responseData,
		};
	}
	catch (error: any) {
		if (error.name === 'AbortError') {
			LogEngine.error(`Request to Unthread conversation ${conversationId} timed out after 8 seconds`);
			throw new Error('Request to Unthread timed out');
		}
		throw error;
	}
	finally {
		clearTimeout(timeoutId);
	}
}

/**
 * Sends a message with file attachments to an Unthread conversation
 *
 * Uploads multiple file buffers to Unthread using FormData for multipart upload.
 * This is the core function for Discord → Unthread attachment processing.
 *
 * @param conversationId - Unthread conversation ID
 * @param onBehalfOf - User information for the message
 * @param message - Text message content
 * @param fileBuffers - Array of file buffers to upload
 * @returns Unthread API response
 * @throws {Error} When UNTHREAD_API_KEY is not set
 * @throws {Error} When API request fails or times out
 * @throws {Error} When file upload fails (4xx/5xx responses)
 *
 * @example
 * ```typescript
 * const response = await sendMessageWithAttachmentsToUnthread(
 *   'conv123',
 *   { name: 'John Doe', email: 'john@example.com' },
 *   'Here are the images',
 *   [fileBuffer1, fileBuffer2]
 * );
 * ```
 */
export async function sendMessageWithAttachmentsToUnthread(
	conversationId: string,
	onBehalfOf: { name: string; email: string },
	message: string,
	fileBuffers: FileBuffer[],
): Promise<UnthreadApiResponse<any>> {
	LogEngine.debug(`Sending message with ${fileBuffers.length} attachments to Unthread conversation ${conversationId}`);

	// Get API key (guaranteed to exist due to startup validation)
	const apiKey = process.env.UNTHREAD_API_KEY!;

	// Create FormData for multipart upload using proven Telegram bot approach
	const formData = new FormData();

	// Consolidate message data into single JSON payload to reduce field count
	const messagePayload = {
		body: {
			type: 'markdown',
			value: message,
		},
		onBehalfOf: onBehalfOf,
	};

	// Use 'json' field for consolidated message payload (reduces from 4+ fields to 2 fields)
	formData.append('json', JSON.stringify(messagePayload));

	// Add file attachments using 'attachments' field
	fileBuffers.forEach((fileBuffer, index) => {
		// Convert Buffer to Uint8Array for proper Blob compatibility
		const uint8Array = new Uint8Array(fileBuffer.buffer);
		const blob = new Blob([uint8Array], { type: fileBuffer.mimeType });
		formData.append('attachments', blob, fileBuffer.fileName);
		LogEngine.debug(`Added attachment ${index + 1}: ${fileBuffer.fileName} (${fileBuffer.size} bytes, ${fileBuffer.mimeType})`);
	});

	const abortController = new AbortController();
	// 30 second timeout for file uploads
	const timeoutId = setTimeout(() => abortController.abort(), 30000);

	try {
		const conversationUrl = `https://api.unthread.io/api/conversations/${conversationId}/messages`;
		LogEngine.debug(`POST ${conversationUrl} with consolidated JSON payload FormData upload (2 fields instead of 4+)`);

		const response = await fetch(conversationUrl, {
			method: 'POST',
			headers: {
				'X-API-KEY': apiKey,
				// Don't set Content-Type - let fetch set it with boundary for FormData
			},
			body: formData,
			signal: abortController.signal,
		});

		LogEngine.debug(`Upload response status: ${response.status}`);

		if (!response.ok) {
			const errorText = await response.text();
			LogEngine.error(`Failed to upload attachments to Unthread: ${response.status} - ${errorText}`);
			throw new Error(`Failed to upload attachments to Unthread: ${response.status}`);
		}

		const responseData = await response.json();
		LogEngine.info(`Successfully uploaded ${fileBuffers.length} attachments to Unthread:`, responseData);

		return {
			success: true,
			data: responseData,
		};

	}
	catch (error: any) {
		if (error.name === 'AbortError') {
			LogEngine.error(`File upload to Unthread conversation ${conversationId} timed out after 30 seconds`);
			throw new Error('File upload to Unthread timed out');
		}
		LogEngine.error('Error uploading attachments to Unthread:', error);
		throw error;
	}
	finally {
		clearTimeout(timeoutId);
	}
}<|MERGE_RESOLUTION|>--- conflicted
+++ resolved
@@ -51,11 +51,7 @@
 import { isDuplicateMessage } from '../utils/messageUtils';
 import { findDiscordThreadByTicketId, findDiscordThreadByTicketIdWithRetry } from '../utils/threadUtils';
 import { getOrCreateCustomer, getCustomerByDiscordId, Customer } from '../utils/customerUtils';
-<<<<<<< HEAD
-import { UnthreadApiResponse, UnthreadTicket, WebhookPayload } from '../types/unthread';
-=======
 import { WebhookPayload, UnthreadApiResponse, UnthreadTicket } from '../types/unthread';
->>>>>>> f4801b44
 import { FileBuffer } from '../types/attachments';
 import { getConfig, DEFAULT_CONFIG } from '../config/defaults';
 
@@ -411,47 +407,6 @@
 	}
 
 	const conversationId = data.conversationId || data.id;
-<<<<<<< HEAD
-	const messageText = data.text;
-	// Extract attachments from webhook data - check both files and attachments fields
-	const attachments = data.files || data.attachments || [];
-
-	if (!conversationId || (!messageText && attachments.length === 0)) {
-		LogEngine.warn('Message created event missing required data (must have text or at least one attachment)');
-		return;
-	}
-
-	// Extract timestamp from Slack-formatted message ID for duplicate detection
-	const messageId = data.id;
-	const slackTimestamp = messageId ? messageId.split('-').pop()?.split('.')[0] : null;
-
-	if (slackTimestamp) {
-		// Check if we have any records of a message deleted within a short window
-		const currentTime = Date.now();
-		// Convert to milliseconds
-		const messageTimestamp = parseInt(slackTimestamp) * 1000;
-
-		// Only process if the message isn't too old (prevents processing old messages)
-		// Within 10 seconds
-		if (currentTime - messageTimestamp < 10000) {
-			// Check recent deleted messages in this channel
-			const ticketMapping = await getTicketByUnthreadTicketId(conversationId);
-
-			// If we can't find the thread mapping, proceed with sending the message
-			if (!ticketMapping) {
-				LogEngine.debug(`No Discord thread found for Unthread ticket ${conversationId}, proceeding with message`);
-			}
-			else {
-				const botsStore = BotsStore.getInstance();
-				const deletedMessagesKey = `deleted:channel:${ticketMapping.discordThreadId}`;
-				const recentlyDeletedMessages = (await botsStore.getBotConfig<Array<Record<string, unknown>>>(deletedMessagesKey)) || [];
-
-				// If there are any recently deleted messages in the last 5 seconds,
-				// skip processing to avoid duplicates
-				if (recentlyDeletedMessages.length > 0) {
-					LogEngine.debug(`Recently deleted messages found for thread ${ticketMapping.discordThreadId}, skipping to avoid duplicates`);
-					return;
-=======
 	const messageText = data.text || data.content;
 
 	// Use pre-transformed data directly from webhook server
@@ -517,7 +472,6 @@
 				}
 				else {
 					LogEngine.warn(`No Discord thread found for file-only message in conversation ${conversationId}`);
->>>>>>> f4801b44
 				}
 			}
 			catch (error) {
@@ -555,10 +509,6 @@
 			return;
 		}
 
-<<<<<<< HEAD
-		// Process and clean the message content
-		const messageContent = decodeHtmlEntities(messageText);
-=======
 		// Check for oversized files (simple size check)
 		// 8MB Discord limit
 		const maxSizeBytes = 8 * 1024 * 1024;
@@ -572,31 +522,17 @@
 
 		// Process and clean the message content
 		const messageContent = messageText ? decodeHtmlEntities(messageText) : '';
->>>>>>> f4801b44
 
 		// Check for duplicate messages
 		if (messageContent.trim()) {
 			const messages = await discordThread.messages.fetch({ limit: 10 });
 			const messagesArray = Array.from(messages.values());
 
-<<<<<<< HEAD
-		// Check if thread has at least 2 messages (initial message + ticket summary)
-		if (messages.size >= 2) {
-			// Check for duplicate messages using our utility function
-			if (isDuplicateMessage(messagesArray as any, messageContent)) {
-				LogEngine.debug('Duplicate message detected. Skipping send.');
-				return;
-			}
-
-			// Check ticket summary for duplicate content
-			const sortedMessages = messagesArray.sort((a: any, b: any) => a.createdTimestamp - b.createdTimestamp);
-=======
 			if (messages.size >= 2) {
 				if (isDuplicateMessage(messagesArray as any, messageContent)) {
 					LogEngine.debug('Duplicate message detected. Skipping send.');
 					return;
 				}
->>>>>>> f4801b44
 
 				// Check if echoing the initial forum post
 				const sortedMessages = messagesArray.sort((a: any, b: any) => a.createdTimestamp - b.createdTimestamp);
@@ -606,53 +542,8 @@
 					return;
 				}
 			}
-		}
-
-<<<<<<< HEAD
-		if (messageContent.trim() || attachments.length > 0) {
-			// Process attachments if present
-			if (attachments.length > 0) {
-				LogEngine.info(`Processing ${attachments.length} attachments from Unthread message`);
-
-				// Import AttachmentHandler and process the attachments
-				const { AttachmentHandler } = await import('../utils/attachmentHandler');
-				const attachmentHandler = new AttachmentHandler();
-
-				try {
-					const attachmentResult = await attachmentHandler.downloadUnthreadAttachmentsToDiscord(
-						discordThread,
-						attachments,
-						messageContent.trim() || undefined,
-					);
-
-					if (attachmentResult.success) {
-						LogEngine.info(`Successfully processed ${attachmentResult.processedCount} attachments from Unthread`);
-					}
-					else {
-						LogEngine.warn(`Attachment processing partially failed: ${attachmentResult.errors.join(', ')}`);
-
-						// Still send the text message if attachment processing failed
-						if (messageContent.trim()) {
-							await discordThread.send(messageContent);
-						}
-					}
-				}
-				catch (error) {
-					LogEngine.error('Failed to process Unthread attachments:', error);
-
-					// Send text message as fallback
-					if (messageContent.trim()) {
-						await discordThread.send(messageContent);
-					}
-				}
-			}
-			else if (messageContent.trim()) {
-				// Send as a regular Discord bot message if no attachments
-				await discordThread.send(messageContent);
-			}
-
-			LogEngine.info(`Forwarded message from Unthread to Discord thread ${discordThread.id}`);
-=======
+    }
+    
 		// Send text content if present
 		if (messageContent.trim()) {
 			await discordThread.send(messageContent);
@@ -683,7 +574,7 @@
 			catch (error) {
 				LogEngine.error('Failed to process files:', error);
 			}
->>>>>>> f4801b44
+
 		}
 
 		LogEngine.info(`Forwarded message from Unthread to Discord thread ${discordThread.id} using direct consumption`);
@@ -700,8 +591,6 @@
 }
 
 /**
-<<<<<<< HEAD
-=======
  * Handle oversized files with Discord user notification
  */
 async function handleOversizedFiles(discordThread: any, totalSize: number, maxSizeBytes: number): Promise<void> {
@@ -735,7 +624,6 @@
 }
 
 /**
->>>>>>> f4801b44
  * Handles conversation status update webhook events
  *
  * @param {any} data - Webhook event data
