--- conflicted
+++ resolved
@@ -80,15 +80,9 @@
 function webhookHandler(req: Request, res: Response): void {
 	// Cast to WebhookRequest for access to rawBody
 	const webhookReq = req as WebhookRequest;
-<<<<<<< HEAD
-
-	logger.debug('Webhook received:', webhookReq.rawBody);
-
-=======
 	
 	LogEngine.debug('Webhook received:', webhookReq.rawBody);
 	
->>>>>>> 8a30e4bf
 	if (!verifySignature(webhookReq)) {
 		LogEngine.error('Signature verification failed.');
 		res.sendStatus(403);
