--- conflicted
+++ resolved
@@ -76,40 +76,9 @@
  * @throws {Error} - If customer creation fails or invalid user is provided
  */
 export async function getOrCreateCustomer(user: User, email: string = ''): Promise<Customer> {
-<<<<<<< HEAD
 	if (!user || !user.id) {
 		throw new Error('Invalid user object provided to getOrCreateCustomer');
 	}
-
-	const key = `customer:${user.id}`;
-	let customer = await getKey(key) as Customer | null;
-
-	if (customer) {
-		logger.debug(`Found cached customer for Discord user ${user.id}`);
-		return customer;
-	}
-
-	// Customer not found in cache, create a new one
-	logger.debug(`Creating new customer record for Discord user ${user.id}`);
-	const customerId = await createCustomerInUnthread(user);
-
-	// Construct customer object with both Discord and Unthread identifiers
-	customer = {
-		discordId: user.id,
-		discordUsername: user.username,
-		discordName: user.tag || user.username,
-		customerId,
-		email: email || '',
-	};
-
-	// Store customer in cache for future lookups
-	await setKey(key, customer);
-	logger.info(`Created new customer record for ${user.username} (${user.id})`);
-	return customer;
-=======
-    if (!user || !user.id) {
-        throw new Error('Invalid user object provided to getOrCreateCustomer');
-    }
 
     const key = `customer:${user.id}`;
     let customer = await getKey(key) as Customer | null;
@@ -136,7 +105,6 @@
     await setKey(key, customer);
     LogEngine.info(`Created new customer record for ${user.username} (${user.id})`);
     return customer;
->>>>>>> 8a30e4bf
 }
 
 /**
@@ -170,16 +138,6 @@
  * @throws {Error} - If invalid customer object is provided
  */
 export async function updateCustomer(customer: Customer): Promise<Customer> {
-<<<<<<< HEAD
-	if (!customer || !customer.discordId) {
-		throw new Error('Invalid customer object provided to updateCustomer');
-	}
-
-	const key = `customer:${customer.discordId}`;
-	await setKey(key, customer);
-	logger.debug(`Updated customer record for ${customer.discordUsername} (${customer.discordId})`);
-	return customer;
-=======
     if (!customer || !customer.discordId) {
         throw new Error('Invalid customer object provided to updateCustomer');
     }
@@ -188,5 +146,4 @@
     await setKey(key, customer);
     LogEngine.debug(`Updated customer record for ${customer.discordUsername} (${customer.discordId})`);
     return customer;
->>>>>>> 8a30e4bf
 }