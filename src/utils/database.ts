--- conflicted
+++ resolved
@@ -39,26 +39,6 @@
  * @returns {Promise<void>}
  */
 async function testRedisConnection(): Promise<void> {
-<<<<<<< HEAD
-	try {
-		// Test connection by setting and getting a test value
-		const testKey = 'redis:connection:test';
-		const testValue = Date.now().toString();
-
-		await keyv.set(testKey, testValue, 1000); // 1 second TTL
-		const retrievedValue = await keyv.get(testKey);
-
-		if (retrievedValue === testValue) {
-			logger.info('Successfully connected to Redis');
-		}
-		else {
-			logger.warn('Redis connection test failed: value mismatch');
-		}
-	}
-	catch (error: any) {
-		logger.error('Redis connection error:', error.message);
-	}
-=======
     try {
         // Test connection by setting and getting a test value
         const testKey = 'redis:connection:test';
@@ -75,7 +55,6 @@
     } catch (error: any) {
         LogEngine.error('Redis connection error:', error.message);
     }
->>>>>>> 8a30e4bf
 }
 
 // Test connection when module loads
@@ -88,11 +67,7 @@
  * This helps with monitoring Redis health and debugging issues.
  */
 keyv.on('error', (error: Error) => {
-<<<<<<< HEAD
-	logger.error('Redis error:', error.message);
-=======
     LogEngine.error('Redis error:', error.message);
->>>>>>> 8a30e4bf
 });
 
 export default keyv;