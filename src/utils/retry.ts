/**
 * Retry Utility Module
 *
 * This module provides a simple retry mechanism for operations that may fail temporarily.
 * It uses a linear backoff strategy with configurable attempts and delay.
 *
 * @module utils/retry
 */

import { RetryConfig } from '../types/utils';
import { LogEngine } from '../config/logger';

/**
 * Retry operation configuration options
 */
interface RetryOptions {
	maxAttempts?: number;
	baseDelayMs?: number;
	operationName?: string;
}

/**
 * Executes an operation with retry logic
 *
 * @param operation - Async function to execute with retry logic
 * @param options - Configuration options for retry behavior
 * @returns Result of the operation if successful
 * @throws Error if all retry attempts fail
 *
 * @example
 * // Fetch data with retry
 * const result = await withRetry(
 *   async () => {
 *     const response = await fetch('https://api.example.com/data');
 *     if (!response.ok) throw new Error('API request failed');
 *     return await response.json();
 *   },
 *   { operationName: 'API data fetch' }
 * );
 */
async function withRetry<T>(
	operation: () => Promise<T>,
	options: RetryOptions = {},
): Promise<T> {
	const {
		maxAttempts = 5,
		baseDelayMs = 3000,
		operationName = 'operation',
	} = options;

	let attempt = 0;
	let lastError: Error | null = null;

	while (attempt < maxAttempts) {
		try {
<<<<<<< HEAD
			logger.info(`Attempt ${attempt + 1}/${maxAttempts} for ${operationName}...`);

=======
			LogEngine.info(`Attempt ${attempt + 1}/${maxAttempts} for ${operationName}...`);
			
>>>>>>> 8a30e4bf
			// Execute the operation
			const result = await operation();

			// If we get here, the operation succeeded
			if (attempt > 0) {
				LogEngine.info(`${operationName} succeeded on attempt ${attempt + 1}`);
			}

			return result;
		}
		catch (error) {
			lastError = error as Error;
<<<<<<< HEAD
			logger.debug(`Attempt ${attempt + 1} failed: ${lastError.message}`);

=======
			LogEngine.debug(`Attempt ${attempt + 1} failed: ${lastError.message}`);
			
>>>>>>> 8a30e4bf
			if (attempt < maxAttempts - 1) {
				// Calculate delay with linear backoff
				const delayMs = baseDelayMs * (attempt + 1);
				LogEngine.info(`Retrying in ${delayMs / 1000}s... (attempt ${attempt + 1}/${maxAttempts})`);
				await new Promise(resolve => setTimeout(resolve, delayMs));
			}
		}

		attempt++;
	}

	// If we get here, all attempts failed
	LogEngine.error(`${operationName} failed after ${maxAttempts} attempts. Last error: ${lastError?.message}`);
	throw new Error(`${operationName} failed after ${maxAttempts} attempts: ${lastError?.message || 'Unknown error'}`);
}

/**
 * Retry utility functions
 */
const retryUtils = {
	withRetry,
};

export default retryUtils;

// Export individual functions for named imports
export { withRetry };<|MERGE_RESOLUTION|>--- conflicted
+++ resolved
@@ -53,13 +53,8 @@
 
 	while (attempt < maxAttempts) {
 		try {
-<<<<<<< HEAD
-			logger.info(`Attempt ${attempt + 1}/${maxAttempts} for ${operationName}...`);
-
-=======
 			LogEngine.info(`Attempt ${attempt + 1}/${maxAttempts} for ${operationName}...`);
 			
->>>>>>> 8a30e4bf
 			// Execute the operation
 			const result = await operation();
 
@@ -72,13 +67,8 @@
 		}
 		catch (error) {
 			lastError = error as Error;
-<<<<<<< HEAD
-			logger.debug(`Attempt ${attempt + 1} failed: ${lastError.message}`);
-
-=======
 			LogEngine.debug(`Attempt ${attempt + 1} failed: ${lastError.message}`);
 			
->>>>>>> 8a30e4bf
 			if (attempt < maxAttempts - 1) {
 				// Calculate delay with linear backoff
 				const delayMs = baseDelayMs * (attempt + 1);
