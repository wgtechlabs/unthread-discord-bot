--- conflicted
+++ resolved
@@ -50,72 +50,6 @@
 	lookupFunction: (id: string) => Promise<TicketMapping | null>,
 	options: RetryOptions = {},
 ): Promise<ThreadResult> {
-<<<<<<< HEAD
-	const {
-		maxAttempts = 3,
-		maxRetryWindow = 10000, // 10 seconds
-		baseDelayMs = 1000, // 1 second
-	} = options;
-
-	const startTime = Date.now();
-	let lastError: any;
-
-	for (let attempt = 1; attempt <= maxAttempts; attempt++) {
-		try {
-			// Try the standard lookup
-			return await findDiscordThreadByTicketId(unthreadTicketId, lookupFunction);
-		}
-		catch (error: any) {
-			lastError = error;
-			const timeSinceStart = Date.now() - startTime;
-
-			// Only retry if:
-			// 1. This is not the last attempt
-			// 2. We're still within the retry window (for recent webhooks)
-			// 3. The error is about missing mapping (not Discord API errors)
-			const isLastAttempt = attempt === maxAttempts;
-			const withinRetryWindow = timeSinceStart < maxRetryWindow;
-			const isMappingError = error.message.includes('No Discord thread found for Unthread ticket');
-
-			if (!isLastAttempt && withinRetryWindow && isMappingError) {
-				const delay = baseDelayMs * attempt; // Progressive delay: 1s, 2s, 3s
-				logger.debug(`Mapping not found for ticket ${unthreadTicketId}, attempt ${attempt}/${maxAttempts}. Retrying in ${delay}ms... (${timeSinceStart}ms since start)`);
-
-				await new Promise(resolve => setTimeout(resolve, delay));
-				continue;
-			}
-
-			// If we reach here, either this is the last attempt or we shouldn't retry
-			break;
-		}
-	}
-
-	// Enhance the final error with context about the retry attempts
-	if (lastError) {
-		const totalTime = Date.now() - startTime;
-		const enhancedError = new Error(lastError.message) as any;
-		enhancedError.context = {
-			ticketId: unthreadTicketId,
-			attemptsMade: maxAttempts,
-			totalRetryTime: totalTime,
-			likelyRaceCondition: totalTime < maxRetryWindow,
-			originalError: lastError.message,
-		};
-
-		// Log with enhanced context
-		if (enhancedError.context.likelyRaceCondition) {
-			logger.warn(`Potential race condition detected for ticket ${unthreadTicketId}: mapping not found after ${maxAttempts} attempts over ${totalTime}ms`);
-		}
-		else {
-			logger.error(`Ticket mapping genuinely missing for ${unthreadTicketId} (checked after ${totalTime}ms)`);
-		}
-
-		throw enhancedError;
-	}
-
-	// This should never happen, but just in case
-	throw new Error(`Unexpected error in retry logic for ticket ${unthreadTicketId}`);
-=======
     const {
         maxAttempts = 3,
         maxRetryWindow = 10000, // 10 seconds
@@ -178,7 +112,6 @@
     
     // This should never happen, but just in case
     throw new Error(`Unexpected error in retry logic for ticket ${unthreadTicketId}`);
->>>>>>> 8a30e4bf
 }
 
 /**
@@ -201,37 +134,6 @@
 	unthreadTicketId: string,
 	lookupFunction: (id: string) => Promise<TicketMapping | null>,
 ): Promise<ThreadResult> {
-<<<<<<< HEAD
-	// Get the ticket mapping using the provided lookup function
-	// This allows the function to work with different storage mechanisms
-	const ticketMapping = await lookupFunction(unthreadTicketId);
-	if (!ticketMapping) {
-		const error = new Error(`No Discord thread found for Unthread ticket ${unthreadTicketId}`);
-		logger.error(error.message);
-		throw error;
-	}
-
-	// Fetch the Discord thread
-	try {
-		const discordThread = await (global as any).discordClient.channels.fetch(ticketMapping.discordThreadId);
-		if (!discordThread) {
-			const error = new Error(`Discord thread with ID ${ticketMapping.discordThreadId} not found.`);
-			logger.error(error.message);
-			throw error;
-		}
-
-		logger.debug(`Found Discord thread: ${discordThread.id}`);
-
-		return {
-			ticketMapping,
-			discordThread,
-		};
-	}
-	catch (error: any) {
-		logger.error(`Error fetching Discord thread for ticket ${unthreadTicketId}: ${error.message}`);
-		throw error;
-	}
-=======
     // Get the ticket mapping using the provided lookup function
     // This allows the function to work with different storage mechanisms
     const ticketMapping = await lookupFunction(unthreadTicketId);
@@ -260,5 +162,4 @@
         LogEngine.error(`Error fetching Discord thread for ticket ${unthreadTicketId}: ${error.message}`);
         throw error;
     }
->>>>>>> 8a30e4bf
 }